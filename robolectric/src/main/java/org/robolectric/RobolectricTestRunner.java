package org.robolectric;

import android.app.Application;
import android.os.Build;
import java.io.File;
import java.io.IOException;
import java.io.InputStream;
import java.lang.reflect.Constructor;
import java.lang.reflect.InvocationTargetException;
import java.lang.reflect.Method;
import java.net.URL;
import java.security.SecureRandom;
import java.util.ArrayList;
import java.util.Collection;
import java.util.HashMap;
import java.util.List;
import java.util.Map;
import java.util.Properties;
import javax.annotation.Nonnull;
import org.junit.Ignore;
import org.junit.runners.model.FrameworkMethod;
import org.junit.runners.model.InitializationError;
import org.junit.runners.model.Statement;
import org.robolectric.android.AndroidInterceptors;
import org.robolectric.android.internal.ParallelUniverse;
import org.robolectric.annotation.Config;
import org.robolectric.internal.AndroidConfigurer;
import org.robolectric.internal.BuckManifestFactory;
import org.robolectric.internal.DefaultManifestFactory;
import org.robolectric.internal.GradleManifestFactory;
import org.robolectric.internal.ManifestFactory;
import org.robolectric.internal.ManifestIdentifier;
import org.robolectric.internal.MavenManifestFactory;
import org.robolectric.internal.ParallelUniverseInterface;
import org.robolectric.internal.SandboxFactory;
import org.robolectric.internal.SandboxTestRunner;
import org.robolectric.internal.SdkConfig;
import org.robolectric.internal.SdkEnvironment;
import org.robolectric.internal.bytecode.ClassHandler;
import org.robolectric.internal.bytecode.InstrumentationConfiguration;
import org.robolectric.internal.bytecode.InstrumentationConfiguration.Builder;
import org.robolectric.internal.bytecode.Interceptor;
import org.robolectric.internal.bytecode.Sandbox;
import org.robolectric.internal.bytecode.SandboxClassLoader;
import org.robolectric.internal.bytecode.ShadowMap;
import org.robolectric.internal.bytecode.ShadowWrangler;
import org.robolectric.internal.dependency.CachedDependencyResolver;
import org.robolectric.internal.dependency.DependencyResolver;
import org.robolectric.internal.dependency.LocalDependencyResolver;
import org.robolectric.internal.dependency.PropertiesDependencyResolver;
import org.robolectric.manifest.AndroidManifest;
import org.robolectric.res.Fs;
import org.robolectric.res.FsFile;
import org.robolectric.res.NullResourceTable;
import org.robolectric.res.PackageResourceTable;
import org.robolectric.res.ResourceMerger;
import org.robolectric.res.ResourcePath;
import org.robolectric.res.ResourceTable;
import org.robolectric.res.ResourceTableFactory;
import org.robolectric.res.RoutingResourceTable;
import org.robolectric.util.Logger;
import org.robolectric.util.ReflectionHelpers;

/**
 * Installs a {@link SandboxClassLoader} and {@link ResourceTable} in order to
 * provide a simulation of the Android runtime environment.
 */
public class RobolectricTestRunner extends SandboxTestRunner {

  public static final String CONFIG_PROPERTIES = "robolectric.properties";
  
  private static final Map<AndroidManifest, PackageResourceTable> appResourceTableCache = new HashMap<>();
  private static final Map<ManifestIdentifier, AndroidManifest> appManifestsCache = new HashMap<>();
  private static PackageResourceTable compiletimeSdkResourceTable;

  private final SdkPicker sdkPicker;
  private final ConfigMerger configMerger;

  private transient DependencyResolver dependencyResolver;

  static {
    new SecureRandom(); // this starts up the Poller SunPKCS11-Darwin thread early, outside of any Robolectric classloader
  }

  /**
   * Creates a runner to run {@code testClass}. Looks in your working directory for your AndroidManifest.xml file
   * and res directory by default. Use the {@link Config} annotation to configure.
   *
   * @param testClass the test class to be run
   * @throws InitializationError if junit says so
   */
  public RobolectricTestRunner(final Class<?> testClass) throws InitializationError {
    super(testClass);
    this.configMerger = createConfigMerger();
    this.sdkPicker = createSdkPicker();
  }

  protected DependencyResolver getJarResolver() {
    if (dependencyResolver == null) {
      if (Boolean.getBoolean("robolectric.offline")) {
        String propPath = System.getProperty("robolectric-deps.properties");
        if (propPath != null) {
          try {
            dependencyResolver = new PropertiesDependencyResolver(
                Fs.newFile(propPath),
                null);
          } catch (IOException e) {
            throw new RuntimeException("couldn't read dependencies" , e);
          }
        } else {
          String dependencyDir = System.getProperty("robolectric.dependency.dir", ".");
          dependencyResolver = new LocalDependencyResolver(new File(dependencyDir));
        }
      } else {
        File cacheDir = new File(new File(System.getProperty("java.io.tmpdir")), "robolectric");

        Class<?> mavenDependencyResolverClass = ReflectionHelpers.loadClass(RobolectricTestRunner.class.getClassLoader(),
            "org.robolectric.internal.dependency.MavenDependencyResolver");
        DependencyResolver dependencyResolver = (DependencyResolver) ReflectionHelpers.callConstructor(mavenDependencyResolverClass);
        if (cacheDir.exists() || cacheDir.mkdir()) {
          Logger.info("Dependency cache location: %s", cacheDir.getAbsolutePath());
          this.dependencyResolver = new CachedDependencyResolver(dependencyResolver, cacheDir, 60 * 60 * 24 * 1000);
        } else {
          this.dependencyResolver = dependencyResolver;
        }
      }

      URL buildPathPropertiesUrl = getClass().getClassLoader().getResource("robolectric-deps.properties");
      if (buildPathPropertiesUrl != null) {
        Logger.info("Using Robolectric classes from %s", buildPathPropertiesUrl.getPath());

        FsFile propertiesFile = Fs.fileFromPath(buildPathPropertiesUrl.getFile());
        try {
          dependencyResolver = new PropertiesDependencyResolver(propertiesFile, dependencyResolver);
        } catch (IOException e) {
          throw new RuntimeException("couldn't read " + buildPathPropertiesUrl, e);
        }
      }
    }

    return dependencyResolver;
  }

  /**
   * Create a {@link ClassHandler} appropriate for the given arguments.
   *
   * Robolectric may chose to cache the returned instance, keyed by <tt>shadowMap</tt> and <tt>sdkConfig</tt>.
   *
   * Custom TestRunner subclasses may wish to override this method to provide alternate configuration.
   *
   * @param shadowMap the {@link ShadowMap} in effect for this test
   * @param sandbox the {@link SdkConfig} in effect for this test
   * @return an appropriate {@link ClassHandler}. This implementation returns a {@link ShadowWrangler}.
   * @since 2.3
   */
  @Override
  @Nonnull
  protected ClassHandler createClassHandler(ShadowMap shadowMap, Sandbox sandbox) {
    return new ShadowWrangler(shadowMap, ((SdkEnvironment) sandbox).getSdkConfig().getApiLevel(), getInterceptors());
  }

  /**
   * Create a {@link ConfigMerger} for calculating the {@link Config} tests.
   *
   * Custom TestRunner subclasses may wish to override this method to provide alternate configuration.
   *
   * @return an {@link ConfigMerger}.
   * @since 3.2
   */
  @Nonnull
  private ConfigMerger createConfigMerger() {
    return new ConfigMerger();
  }

  /**
   * Create a {@link SdkPicker} for determining which SDKs will be tested.
   *
   * Custom TestRunner subclasses may wish to override this method to provide alternate configuration.
   *
   * @return an {@link SdkPicker}.
   * @since 3.2
   */
  @Nonnull
  protected SdkPicker createSdkPicker() {
    return new SdkPicker();
  }

  @Override
  @Nonnull // todo
  protected Collection<Interceptor> findInterceptors() {
    return AndroidInterceptors.all();
  }

  /**
   * Create an {@link InstrumentationConfiguration} suitable for the provided {@link Config}.
   *
   * Custom TestRunner subclasses may wish to override this method to provide alternate configuration.
   *
   * @param config the merged configuration for the test that's about to run -- todo
   * @return an {@link InstrumentationConfiguration}
   * @deprecated Override {@link #createClassLoaderConfig(FrameworkMethod)} instead
   */
  @Deprecated
  @Nonnull
  public InstrumentationConfiguration createClassLoaderConfig(Config config) {
    FrameworkMethod method = ((MethodPassThrough) config).method;
    Builder builder = new InstrumentationConfiguration.Builder(super.createClassLoaderConfig(method));
    AndroidConfigurer.configure(builder, getInterceptors());
    AndroidConfigurer.withConfig(builder, config);
    return builder.build();
  }

  /**
   * {@inheritDoc}
   */
  @Override @Nonnull
  protected InstrumentationConfiguration createClassLoaderConfig(final FrameworkMethod method) {
    return createClassLoaderConfig(new Config.Builder(((RobolectricFrameworkMethod) method).config) {
      @Override
      public Config.Implementation build() {
        return new MethodPassThrough(method, sdk, minSdk, maxSdk, manifest, qualifiers, packageName, abiSplit, resourceDir, assetDir, buildDir, shadows, instrumentedPackages, application, libraries, constants);
      }
    }.build());
  }

  /**
   * An instance of the returned class will be created for each test invocation.
   *
   * Custom TestRunner subclasses may wish to override this method to provide alternate configuration.
   *
   * @return a class which implements {@link TestLifecycle}. This implementation returns a {@link DefaultTestLifecycle}.
   */
  @Nonnull
  protected Class<? extends TestLifecycle> getTestLifecycleClass() {
    return DefaultTestLifecycle.class;
  }

  @Override
  protected List<FrameworkMethod> getChildren() {
    List<FrameworkMethod> children = new ArrayList<>();
    for (FrameworkMethod frameworkMethod : super.getChildren()) {
      try {
        Config config = getConfig(frameworkMethod.getMethod());
        AndroidManifest appManifest = getAppManifest(config);
        List<SdkConfig> sdksToRun = sdkPicker.selectSdks(config, appManifest);
        RobolectricFrameworkMethod last = null;
        for (SdkConfig sdkConfig : sdksToRun) {
          last = new RobolectricFrameworkMethod(frameworkMethod.getMethod(), appManifest, sdkConfig, config);
          children.add(last);
        }
        if (last != null) {
          last.dontIncludeApiLevelInName();
        }
      } catch (IllegalArgumentException e) {
        throw new IllegalArgumentException("failed to configure " +
            getTestClass().getName() + "." + frameworkMethod.getMethod().getName() +
            ": " + e.getMessage(), e);
      }
    }
    return children;
  }

  /**
   * Returns the ResourceProvider for the compile time SDK.
   */
  @Nonnull
  private static PackageResourceTable getCompiletimeSdkResourceTable() {
    if (compiletimeSdkResourceTable == null) {
      ResourceTableFactory resourceTableFactory = new ResourceTableFactory();
      compiletimeSdkResourceTable = resourceTableFactory.newFrameworkResourceTable(new ResourcePath(android.R.class, null, null));
    }
    return compiletimeSdkResourceTable;
  }

  /**
   * @deprecated Override {@link #shouldIgnore(FrameworkMethod)} instead.
   */
  @Deprecated
  protected boolean shouldIgnore(FrameworkMethod method, Config config) {
    return method.getAnnotation(Ignore.class) != null;
  }

  @Override protected boolean shouldIgnore(FrameworkMethod method) {
    return shouldIgnore(method, ((RobolectricFrameworkMethod) method).config);
  }

  @Override
  @Nonnull
  protected SdkEnvironment getSandbox(FrameworkMethod method) {
    RobolectricFrameworkMethod roboMethod = (RobolectricFrameworkMethod) method;
    SdkConfig sdkConfig = roboMethod.sdkConfig;
    return SandboxFactory.INSTANCE.getSdkEnvironment(
        createClassLoaderConfig(method), getJarResolver(), sdkConfig);
  }

  @Override
  protected void beforeTest(Sandbox sandbox, FrameworkMethod method, Method bootstrappedMethod) throws Throwable {
    SdkEnvironment sdkEnvironment = (SdkEnvironment) sandbox;
    RobolectricFrameworkMethod roboMethod = (RobolectricFrameworkMethod) method;

    roboMethod.parallelUniverseInterface = getHooksInterface(sdkEnvironment);
    Class<TestLifecycle> cl = sdkEnvironment.bootstrappedClass(getTestLifecycleClass());
    roboMethod.testLifecycle = ReflectionHelpers.newInstance(cl);

    final Config config = roboMethod.config;
    final AndroidManifest appManifest = roboMethod.getAppManifest();

    roboMethod.parallelUniverseInterface.setSdkConfig((sdkEnvironment).getSdkConfig());
    roboMethod.parallelUniverseInterface.resetStaticState(config);

    SdkConfig sdkConfig = roboMethod.sdkConfig;
    Class<?> androidBuildVersionClass = (sdkEnvironment).bootstrappedClass(Build.VERSION.class);
    ReflectionHelpers.setStaticField(androidBuildVersionClass, "SDK_INT", sdkConfig.getApiLevel());
    ReflectionHelpers.setStaticField(androidBuildVersionClass, "RESOURCES_SDK_INT", sdkConfig.getApiLevel());
    ReflectionHelpers.setStaticField(androidBuildVersionClass, "RELEASE", sdkConfig.getAndroidVersion());
    ReflectionHelpers.setStaticField(androidBuildVersionClass, "CODENAME", sdkConfig.getAndroidCodeName());

    boolean isLegacy = false;
    if (isLegacy) {
      PackageResourceTable systemResourceTable = sdkEnvironment.getSystemResourceTable(getJarResolver());
      PackageResourceTable appResourceTable = getAppResourceTable(appManifest);

<<<<<<< HEAD
    roboMethod.parallelUniverseInterface.setUpApplicationState(bootstrappedMethod, roboMethod.testLifecycle, appManifest, getJarResolver(), config, new RoutingResourceTable(getCompiletimeSdkResourceTable(), appResourceTable), new RoutingResourceTable(systemResourceTable, appResourceTable), new RoutingResourceTable(systemResourceTable));
=======
      roboMethod.parallelUniverseInterface.setUpApplicationState(bootstrappedMethod,
          roboMethod.testLifecycle, appManifest, config,
          new RoutingResourceTable(getCompiletimeSdkResourceTable(), appResourceTable),
          new RoutingResourceTable(systemResourceTable, appResourceTable),
          new RoutingResourceTable(systemResourceTable));
    } else {
      ResourceTable nullResourceTable = new NullResourceTable();

      roboMethod.parallelUniverseInterface.setUpApplicationState(bootstrappedMethod,
          roboMethod.testLifecycle, appManifest, config,
          nullResourceTable, nullResourceTable,
          nullResourceTable);
    }
>>>>>>> ed387bc6
    roboMethod.testLifecycle.beforeTest(bootstrappedMethod);
  }

  @Override
  protected void afterTest(FrameworkMethod method, Method bootstrappedMethod) {
    RobolectricFrameworkMethod roboMethod = (RobolectricFrameworkMethod) method;

    try {
      roboMethod.parallelUniverseInterface.tearDownApplication();
    } finally {
      try {
        internalAfterTest(method, bootstrappedMethod);
      } finally {
        Config config = ((RobolectricFrameworkMethod) method).config;
        roboMethod.parallelUniverseInterface.resetStaticState(config); // afterward too, so stuff doesn't hold on to classes?
      }
    }
  }

  @Override
  protected void finallyAfterTest(FrameworkMethod method) {
    RobolectricFrameworkMethod roboMethod = (RobolectricFrameworkMethod) method;

    roboMethod.testLifecycle = null;
    roboMethod.parallelUniverseInterface = null;
  }

  @Override protected SandboxTestRunner.HelperTestRunner getHelperTestRunner(Class bootstrappedTestClass) {
    try {
      return new HelperTestRunner(bootstrappedTestClass);
    } catch (InitializationError initializationError) {
      throw new RuntimeException(initializationError);
    }
  }

  /**
   * Detects which build system is in use and returns the appropriate ManifestFactory implementation.
   *
   * Custom TestRunner subclasses may wish to override this method to provide alternate configuration.
   *
   * @param config Specification of the SDK version, manifest file, package name, etc.
   */
  protected ManifestFactory getManifestFactory(Config config) {
    Properties buildSystemApiProperties = getBuildSystemApiProperties();
    if (buildSystemApiProperties != null) {
      return new DefaultManifestFactory(buildSystemApiProperties);
    }

    Class<?> buildConstants = config.constants();
    //noinspection ConstantConditions
    if (BuckManifestFactory.isBuck()) {
      return new BuckManifestFactory();
    } else if (buildConstants != null && buildConstants != Void.class) {
      return new GradleManifestFactory();
    } else {
      return new MavenManifestFactory();
    }
  }

  Properties getBuildSystemApiProperties() {
    InputStream resourceAsStream = getClass().getResourceAsStream("/com/android/tools/test_config.properties");
    if (resourceAsStream == null) {
      return null;
    }

    try {
      Properties properties = new Properties();
      properties.load(resourceAsStream);
      return properties;
    } catch (IOException e) {
      return null;
    } finally {
      try {
        resourceAsStream.close();
      } catch (IOException e) {
        throw new RuntimeException("couldn't close test_config.properties", e);
      }
    }
  }

  protected AndroidManifest getAppManifest(Config config) {
    ManifestFactory manifestFactory = getManifestFactory(config);
    ManifestIdentifier identifier = manifestFactory.identify(config);

    synchronized (appManifestsCache) {
      AndroidManifest appManifest;
      appManifest = appManifestsCache.get(identifier);
      if (appManifest == null) {
        appManifest = manifestFactory.create(identifier);
        appManifestsCache.put(identifier, appManifest);
      }

      return appManifest;
    }
  }

  /**
   * Compute the effective Robolectric configuration for a given test method.
   *
   * Configuration information is collected from package-level <tt>robolectric.properties</tt> files
   * and {@link Config} annotations on test classes, superclasses, and methods.
   *
   * Custom TestRunner subclasses may wish to override this method to provide alternate configuration.
   *
   * @param method the test method
   * @return the effective Robolectric configuration for the given test method
   * @since 2.0
   */
  public Config getConfig(Method method) {
    return configMerger.getConfig(getTestClass().getJavaClass(), method, buildGlobalConfig());
  }

  /**
   * Provides the base Robolectric configuration {@link Config} used for all tests.
   *
   * Configuration provided for specific packages, test classes, and test method
   * configurations will override values provided here.
   *
   * Custom TestRunner subclasses may wish to override this method to provide
   * alternate configuration. Consider using a {@link Config.Builder}.
   *
   * The default implementation has appropriate values for most use cases.
   *
   * @return global {@link Config} object
   * @since 3.1.3
   */
  protected Config buildGlobalConfig() {
    return new Config.Builder().build();
  }

  @Override @Nonnull
  protected Class<?>[] getExtraShadows(FrameworkMethod frameworkMethod) {
    Config config = ((RobolectricFrameworkMethod) frameworkMethod).config;
    return config.shadows();
  }

  ParallelUniverseInterface getHooksInterface(SdkEnvironment sdkEnvironment) {
    ClassLoader robolectricClassLoader = sdkEnvironment.getRobolectricClassLoader();
    try {
      Class<?> clazz = robolectricClassLoader.loadClass(ParallelUniverse.class.getName());
      Class<? extends ParallelUniverseInterface> typedClazz = clazz.asSubclass(ParallelUniverseInterface.class);
      Constructor<? extends ParallelUniverseInterface> constructor = typedClazz.getConstructor();
      return constructor.newInstance();
    } catch (ClassNotFoundException | NoSuchMethodException | InstantiationException | IllegalAccessException | InvocationTargetException e) {
      throw new RuntimeException(e);
    }
  }

  protected void internalAfterTest(FrameworkMethod frameworkMethod, Method method) {
    RobolectricFrameworkMethod roboMethod = (RobolectricFrameworkMethod) frameworkMethod;
    roboMethod.testLifecycle.afterTest(method);
  }

  @Override
  protected void afterClass() {
  }

  @Override
  public Object createTest() throws Exception {
    throw new UnsupportedOperationException("this should always be invoked on the HelperTestRunner!");
  }

  private PackageResourceTable getAppResourceTable(final AndroidManifest appManifest) {
    PackageResourceTable resourceTable = appResourceTableCache.get(appManifest);
    if (resourceTable == null) {
      resourceTable = new ResourceMerger().buildResourceTable(appManifest);

      appResourceTableCache.put(appManifest, resourceTable);
    }
    return resourceTable;
  }

  private static class MethodPassThrough extends Config.Implementation {
    private FrameworkMethod method;

    private MethodPassThrough(FrameworkMethod method, int[] sdk, int minSdk, int maxSdk, String manifest, String qualifiers, String packageName, String abiSplit, String resourceDir, String assetDir, String buildDir, Class<?>[] shadows, String[] instrumentedPackages, Class<? extends Application> application, String[] libraries, Class<?> constants) {
      super(sdk, minSdk, maxSdk, manifest, qualifiers, packageName, abiSplit, resourceDir, assetDir, buildDir, shadows, instrumentedPackages, application, libraries, constants);
      this.method = method;
    }
  }

  public static class HelperTestRunner extends SandboxTestRunner.HelperTestRunner {
    public HelperTestRunner(Class bootstrappedTestClass) throws InitializationError {
      super(bootstrappedTestClass);
    }

    @Override protected Object createTest() throws Exception {
      Object test = super.createTest();
      RobolectricFrameworkMethod roboMethod = (RobolectricFrameworkMethod) this.frameworkMethod;
      roboMethod.testLifecycle.prepareTest(test);
      return test;
    }

    @Override
    protected Statement methodInvoker(FrameworkMethod method, Object test) {
      final Statement invoker = super.methodInvoker(method, test);
      final RobolectricFrameworkMethod roboMethod = (RobolectricFrameworkMethod) this.frameworkMethod;
      return new Statement() {
        @Override
        public void evaluate() throws Throwable {
          Thread orig = roboMethod.parallelUniverseInterface.getMainThread();
          roboMethod.parallelUniverseInterface.setMainThread(Thread.currentThread());
          try {
            invoker.evaluate();
          } finally {
            roboMethod.parallelUniverseInterface.setMainThread(orig);
          }
        }
      };
    }
  }

  static class RobolectricFrameworkMethod extends FrameworkMethod {
    private final @Nonnull AndroidManifest appManifest;
    final @Nonnull SdkConfig sdkConfig;
    final @Nonnull Config config;
    private boolean includeApiLevelInName = true;
    TestLifecycle testLifecycle;
    ParallelUniverseInterface parallelUniverseInterface;

    RobolectricFrameworkMethod(@Nonnull Method method, @Nonnull AndroidManifest appManifest, @Nonnull SdkConfig sdkConfig, @Nonnull Config config) {
      super(method);
      this.appManifest = appManifest;
      this.sdkConfig = sdkConfig;
      this.config = config;
    }

    @Override
    public String getName() {
      // IDE focused test runs rely on preservation of the test name; we'll use the
      //   latest supported SDK for focused test runs
      return super.getName() +
          (includeApiLevelInName ? "[" + sdkConfig.getApiLevel() + "]" : "");
    }

    void dontIncludeApiLevelInName() {
      includeApiLevelInName = false;
    }

    @Nonnull
    public AndroidManifest getAppManifest() {
      return appManifest;
    }

    @Override
    public boolean equals(Object o) {
      if (this == o) return true;
      if (o == null || getClass() != o.getClass()) return false;
      if (!super.equals(o)) return false;

      RobolectricFrameworkMethod that = (RobolectricFrameworkMethod) o;

      return sdkConfig.equals(that.sdkConfig);
    }

    @Override
    public int hashCode() {
      int result = super.hashCode();
      result = 31 * result + sdkConfig.hashCode();
      return result;
    }
  }

}<|MERGE_RESOLUTION|>--- conflicted
+++ resolved
@@ -320,9 +320,6 @@
       PackageResourceTable systemResourceTable = sdkEnvironment.getSystemResourceTable(getJarResolver());
       PackageResourceTable appResourceTable = getAppResourceTable(appManifest);
 
-<<<<<<< HEAD
-    roboMethod.parallelUniverseInterface.setUpApplicationState(bootstrappedMethod, roboMethod.testLifecycle, appManifest, getJarResolver(), config, new RoutingResourceTable(getCompiletimeSdkResourceTable(), appResourceTable), new RoutingResourceTable(systemResourceTable, appResourceTable), new RoutingResourceTable(systemResourceTable));
-=======
       roboMethod.parallelUniverseInterface.setUpApplicationState(bootstrappedMethod,
           roboMethod.testLifecycle, appManifest, config,
           new RoutingResourceTable(getCompiletimeSdkResourceTable(), appResourceTable),
@@ -332,11 +329,10 @@
       ResourceTable nullResourceTable = new NullResourceTable();
 
       roboMethod.parallelUniverseInterface.setUpApplicationState(bootstrappedMethod,
-          roboMethod.testLifecycle, appManifest, config,
+          roboMethod.testLifecycle, appManifest, getJarResolver(), config,
           nullResourceTable, nullResourceTable,
           nullResourceTable);
     }
->>>>>>> ed387bc6
     roboMethod.testLifecycle.beforeTest(bootstrappedMethod);
   }
 
