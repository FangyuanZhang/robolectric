package com.xtremelabs.robolectric;

import android.app.*;
import android.appwidget.AppWidgetManager;
import android.bluetooth.BluetoothAdapter;
import android.bluetooth.BluetoothDevice;
import android.content.ContentValues;
import android.content.Context;
import android.content.ContextWrapper;
import android.content.Intent;
import android.content.res.AssetManager;
import android.content.res.Resources;
import android.database.sqlite.SQLiteCursor;
import android.database.sqlite.SQLiteDatabase;
import android.database.sqlite.SQLiteOpenHelper;
import android.database.sqlite.SQLiteQueryBuilder;
import android.graphics.*;
import android.graphics.drawable.BitmapDrawable;
import android.graphics.drawable.Drawable;
import android.hardware.Camera;
import android.location.Geocoder;
import android.location.LocationManager;
import android.media.AudioManager;
import android.media.MediaRecorder;
import android.net.ConnectivityManager;
import android.net.NetworkInfo;
import android.os.Handler;
import android.os.Looper;
import android.view.*;
import android.webkit.WebView;
import android.widget.*;
import com.google.android.maps.GeoPoint;
import com.google.android.maps.ItemizedOverlay;
import com.google.android.maps.MapController;
import com.google.android.maps.MapView;
import com.xtremelabs.robolectric.bytecode.RobolectricInternals;
import com.xtremelabs.robolectric.bytecode.ShadowWrangler;
import com.xtremelabs.robolectric.internal.Implements;
import com.xtremelabs.robolectric.shadows.*;
import com.xtremelabs.robolectric.util.HttpRequestInfo;
import com.xtremelabs.robolectric.util.Scheduler;
import org.apache.http.HttpRequest;
import org.apache.http.HttpResponse;
import org.apache.http.impl.client.DefaultRequestDirector;

import java.lang.reflect.Constructor;
import java.lang.reflect.InvocationTargetException;
import java.util.Arrays;
import java.util.List;

@SuppressWarnings({"UnusedDeclaration"})
public class Robolectric {
    public static Application application;

    public static <T> T newInstanceOf(Class<T> clazz) {
        try {
            Constructor<T> defaultConstructor = clazz.getDeclaredConstructor();
            defaultConstructor.setAccessible(true);
            return defaultConstructor.newInstance();
        } catch (InstantiationException e) {
            throw new RuntimeException(e);
        } catch (IllegalAccessException e) {
            throw new RuntimeException(e);
        } catch (NoSuchMethodException e) {
            throw new RuntimeException(e);
        } catch (InvocationTargetException e) {
            throw new RuntimeException(e);
        }
    }

    public static void bindShadowClass(Class<?> shadowClass) {
        Implements realClass = shadowClass.getAnnotation(Implements.class);
        if (realClass == null) {
            throw new IllegalArgumentException(shadowClass + " is not annotated with @Implements");
        }

        try {
            ShadowWrangler.getInstance().bindShadowClass(realClass.value(), shadowClass);
        } catch (TypeNotPresentException ignored) {
            //this allows users of the robolectric.jar file to use the non-Google APIs version of the api
            System.out.println("Warning: an error occurred while binding shadow class: " + shadowClass.getSimpleName());
        }
    }

    public static void bindDefaultShadowClasses() {
        bindShadowClasses(getDefaultShadowClasses());
    }

    public static void bindShadowClasses(List<Class<?>> shadowClasses) {
        for (Class<?> shadowClass : shadowClasses) {
            bindShadowClass(shadowClass);
        }
    }

    /**
     * Invoke this utility method in tests to reveal which Android api classes and methods are being invoked
     * for which there are no shadows or shadow methods. This helps expose which methods are being invoked
     * either by a third party library or application code which need new shadow methods to be written. Generates
     * output for the current test only.
     */
    public static void logMissingInvokedShadowMethods() {
        ShadowWrangler.getInstance().logMissingInvokedShadowMethods();
    }

    public static List<Class<?>> getDefaultShadowClasses() {
        return Arrays.asList(
                ShadowAbsoluteLayout.class,
                ShadowAbsSpinner.class,
                ShadowAbstractCursor.class,
                ShadowActivity.class,
                ShadowAdapterView.class,
                ShadowAddress.class,
                ShadowAlertDialog.class,
                ShadowAlertDialog.ShadowBuilder.class,
                ShadowApplication.class,
                ShadowAppWidgetManager.class,
                ShadowAssetManager.class,
                ShadowAsyncTask.class,
                ShadowAudioManager.class,
                ShadowBaseAdapter.class,
                ShadowBitmap.class,
                ShadowBitmapDrawable.class,
                ShadowBitmapFactory.class,
                ShadowBluetoothAdapter.class,
                ShadowBluetoothDevice.class,
                ShadowBundle.class,
                ShadowCamera.class,
                ShadowCameraParameters.class,
                ShadowCanvas.class,
                ShadowColorMatrix.class,
                ShadowColorMatrixColorFilter.class,
                ShadowCompoundButton.class,
                ShadowComponentName.class,
                ShadowConnectivityManager.class,
                ShadowContentResolver.class,
                ShadowContentValues.class,
                ShadowContext.class,
                ShadowContextWrapper.class,
                ShadowContextThemeWrapper.class,
                ShadowDefaultRequestDirector.class,
                ShadowDisplay.class,
                ShadowDrawable.class,
                ShadowDialog.class,
                ShadowEditText.class,
<<<<<<< HEAD
                ShadowExpandableListView.class,
=======
                ShadowFloatMath.class,
>>>>>>> e172f12c
                ShadowGeocoder.class,
                ShadowGeoPoint.class,
                ShadowHandler.class,
                ShadowImageView.class,
                ShadowIntent.class,
                ShadowIntentFilter.class,
                ShadowItemizedOverlay.class,
                ShadowLayoutInflater.class,
                ShadowLayoutParams.class,
                ShadowListActivity.class,
                ShadowListView.class,
                ShadowLocation.class,
                ShadowLocationManager.class,
                ShadowLooper.class,
                ShadowMapController.class,
                ShadowMapActivity.class,
                ShadowMapView.class,
<<<<<<< HEAD
                ShadowMediaRecorder.class,
=======
                ShadowMatrix.class,
                ShadowMediaStore.ShadowImages.ShadowMedia.class,
>>>>>>> e172f12c
                ShadowMotionEvent.class,
                ShadowNetworkInfo.class,
                ShadowOverlayItem.class,
                ShadowPaint.class,
                ShadowPath.class,
                ShadowPendingIntent.class,
                ShadowPoint.class,
                ShadowPointF.class,
                ShadowPreferenceManager.class,
                ShadowRect.class,
                ShadowRemoteViews.class,
                ShadowResources.class,
                ShadowService.class,
                ShadowSettings.class,
                ShadowSettings.ShadowSecure.class,
                ShadowSettings.ShadowSystem.class,
                ShadowSpannableStringBuilder.class,
                ShadowSQLiteDatabase.class,
                ShadowSQLiteCursor.class,
                ShadowSQLiteOpenHelper.class,
                ShadowSQLiteQueryBuilder.class,
                ShadowSurfaceView.class,
                ShadowTextUtils.class,
                ShadowTextView.class,
                ShadowToast.class,
                ShadowTypedValue.class,
                ShadowURLSpan.class,
                ShadowView.class,
                ShadowViewGroup.class,
                ShadowWebView.class,
                ShadowWifiManager.class,
                ShadowZoomButtonsController.class
        );
    }

    public static void resetStaticState() {
        ShadowWrangler.getInstance().silence();
        Robolectric.application = new Application();
<<<<<<< HEAD
=======
        Robolectric.backgroundScheduler = new Scheduler();
        Robolectric.uiThreadScheduler = new Scheduler();
        TestSharedPreferences.reset();
        ShadowToast.reset();
        ShadowAlertDialog.reset();
        ShadowDialog.reset();
        ShadowLooper.resetAll();
        ShadowBitmapFactory.reset();
>>>>>>> e172f12c
    }

    public static <T> T directlyOn(T shadowedObject) {
        return RobolectricInternals.directlyOn(shadowedObject);
    }

    public static ShadowDrawable shadowOf(Drawable instance) {
        return (ShadowDrawable) shadowOf_(instance);
    }

    public static ShadowToast shadowOf(Toast instance) {
        return (ShadowToast) shadowOf_(instance);
    }

    public static ShadowNetworkInfo shadowOf(NetworkInfo instance) {
        return (ShadowNetworkInfo) shadowOf_(instance);
    }

    public static ShadowConnectivityManager shadowOf(ConnectivityManager instance) {
        return (ShadowConnectivityManager) shadowOf_(instance);
    }

    public static ShadowBitmapDrawable shadowOf(BitmapDrawable instance) {
        return (ShadowBitmapDrawable) shadowOf_(instance);
    }

    public static ShadowZoomButtonsController shadowOf(ZoomButtonsController instance) {
        return (ShadowZoomButtonsController) shadowOf_(instance);
    }

    public static ShadowGeoPoint shadowOf(GeoPoint instance) {
        return (ShadowGeoPoint) shadowOf_(instance);
    }

    public static ShadowMapView shadowOf(MapView instance) {
        return (ShadowMapView) shadowOf_(instance);
    }

    public static ShadowMapController shadowOf(MapController instance) {
        return (ShadowMapController) shadowOf_(instance);
    }

    public static ShadowItemizedOverlay shadowOf(ItemizedOverlay instance) {
        return (ShadowItemizedOverlay) shadowOf_(instance);
    }

    public static ShadowListView shadowOf(ListView instance) {
        return (ShadowListView) shadowOf_(instance);
    }

    public static ExpandableListView shadowOf(ExpandableListView instance) {
        return (ExpandableListView) shadowOf_(instance);
    }

    public static ShadowActivity shadowOf(Activity instance) {
        return (ShadowActivity) shadowOf_(instance);
    }

    public static ShadowApplication shadowOf(Application instance) {
        return (ShadowApplication) shadowOf_(instance);
    }

    public static ShadowContextWrapper shadowOf(ContextWrapper instance) {
        return (ShadowContextWrapper) shadowOf_(instance);
    }

    public static ShadowApplication shadowOf(Application instance) {
        return (ShadowApplication) shadowOf_(instance);
    }

    public static ShadowContext shadowOf(Context instance) {
        return (ShadowContext) shadowOf_(instance);
    }

    public static ShadowPaint shadowOf(Paint instance) {
        return (ShadowPaint) shadowOf_(instance);
    }

    public static ShadowPath shadowOf(Path instance) {
        return (ShadowPath) shadowOf_(instance);
    }

    public static ShadowListActivity shadowOf(ListActivity instance) {
        return (ShadowListActivity) shadowOf_(instance);
    }

    public static ShadowHandler shadowOf(Handler instance) {
        return (ShadowHandler) shadowOf_(instance);
    }

    public static ShadowColorMatrix shadowOf(ColorMatrix instance) {
        return (ShadowColorMatrix) shadowOf_(instance);
    }

    public static ShadowIntent shadowOf(Intent instance) {
        return (ShadowIntent) shadowOf_(instance);
    }

    public static ShadowView shadowOf(View instance) {
        return (ShadowView) shadowOf_(instance);
    }

    public static ShadowViewGroup shadowOf(ViewGroup instance) {
        return (ShadowViewGroup) shadowOf_(instance);
    }

    public static ShadowWebView shadowOf(WebView instance) {
        return (ShadowWebView) shadowOf_(instance);
    }

    public static ShadowAdapterView shadowOf(AdapterView instance) {
        return (ShadowAdapterView) shadowOf_(instance);
    }

    public static ShadowTextView shadowOf(TextView instance) {
        return (ShadowTextView) shadowOf_(instance);
    }

    public static ShadowImageView shadowOf(ImageView instance) {
        return (ShadowImageView) shadowOf_(instance);
    }

    public static ShadowRemoteViews shadowOf(RemoteViews instance) {
        return (ShadowRemoteViews) shadowOf_(instance);
    }

    public static ShadowDialog shadowOf(Dialog instance) {
        return (ShadowDialog) shadowOf_(instance);
    }

    public static ShadowDefaultRequestDirector shadowOf(DefaultRequestDirector instance) {
        return (ShadowDefaultRequestDirector) shadowOf_(instance);
    }

    public static ShadowAlertDialog shadowOf(AlertDialog instance) {
        return (ShadowAlertDialog) shadowOf_(instance);
    }

    public static ShadowLooper shadowOf(Looper instance) {
        return (ShadowLooper) shadowOf_(instance);
    }

    public static ShadowCanvas shadowOf(Canvas instance) {
        return (ShadowCanvas) shadowOf_(instance);
    }

    public static ShadowLocationManager shadowOf(LocationManager instance) {
        return (ShadowLocationManager) shadowOf_(instance);
    }

    public static ShadowAppWidgetManager shadowOf(AppWidgetManager instance) {
        return (ShadowAppWidgetManager) shadowOf_(instance);
    }

    public static ShadowResources shadowOf(Resources instance) {
        return (ShadowResources) shadowOf_(instance);
    }

    public static ShadowLayoutInflater shadowOf(LayoutInflater instance) {
        return (ShadowLayoutInflater) shadowOf_(instance);
    }

    public static ShadowDisplay shadowOf(Display instance) {
        return (ShadowDisplay) shadowOf_(instance);
    }

    public static ShadowAudioManager shadowOf(AudioManager instance) {
        return (ShadowAudioManager) shadowOf_(instance);
    }

    public static ShadowGeocoder shadowOf(Geocoder instance) {
        return (ShadowGeocoder) shadowOf_(instance);
    }

    public static ShadowSQLiteDatabase shadowOf(SQLiteDatabase other) {
        return (ShadowSQLiteDatabase) Robolectric.shadowOf_(other);
    }

    public static ShadowSQLiteCursor shadowOf(SQLiteCursor other) {
        return (ShadowSQLiteCursor) Robolectric.shadowOf_(other);
    }

    public static ShadowSQLiteOpenHelper shadowOf(SQLiteOpenHelper other) {
        return (ShadowSQLiteOpenHelper) Robolectric.shadowOf_(other);
    }

    public static ShadowSQLiteQueryBuilder shadowOf(SQLiteQueryBuilder other) {
        return (ShadowSQLiteQueryBuilder) Robolectric.shadowOf_(other);
    }

    public static ShadowContentValues shadowOf(ContentValues other) {
        return (ShadowContentValues) Robolectric.shadowOf_(other);
    }

<<<<<<< HEAD
    public static ShadowCamera shadowOf(Camera instance) {
        return (ShadowCamera) shadowOf_(instance);
    }

    public static ShadowCameraParameters shadowOf(Camera.Parameters instance) {
        return (ShadowCameraParameters) shadowOf_(instance);
    }

    public static ShadowMediaRecorder shadowOf(MediaRecorder instance) {
        return (ShadowMediaRecorder) shadowOf_(instance);
    }

    public static ShadowAssetManager shadowOf(AssetManager instance) {
        return (ShadowAssetManager) Robolectric.shadowOf_(instance);
=======
    public static ShadowBitmap shadowOf(Bitmap other) {
        return (ShadowBitmap) Robolectric.shadowOf_(other);
    }


    public static ShadowBluetoothAdapter shadowOf(BluetoothAdapter other) {
        return (ShadowBluetoothAdapter) Robolectric.shadowOf_(other);
    }

    public static ShadowBluetoothDevice shadowOf(BluetoothDevice other) {
        return (ShadowBluetoothDevice) Robolectric.shadowOf_(other);
    }

    public static ShadowMatrix shadowOf(Matrix other) {
        return (ShadowMatrix) Robolectric.shadowOf_(other);
    }

    public static ShadowMotionEvent shadowOf(MotionEvent other) {
        return (ShadowMotionEvent) Robolectric.shadowOf_(other);
>>>>>>> e172f12c
    }

    @SuppressWarnings({"unchecked"})
    public static <P, R> P shadowOf_(R instance) {
        return (P) ShadowWrangler.getInstance().shadowOf(instance);
    }

    /**
     * Runs any background tasks previously queued by {@link android.os.AsyncTask#execute(Object[])}.
     *
     * <p/>
     * Note: calling this method does not pause or un-pause the scheduler.
     */
    public static void runBackgroundTasks() {
        getBackgroundScheduler().advanceBy(0);
    }

    /**
     * Runs any immediately runnable tasks previously queued on the UI thread,
     * e.g. by {@link Activity#runOnUiThread(Runnable)} or {@link android.os.AsyncTask#onPostExecute(Object)}.
     *
     * <p/>
     * Note: calling this method does not pause or un-pause the scheduler.
     */
    public static void runUiThreadTasks() {
        getUiThreadScheduler().advanceBy(0);
    }

    /**
     * Sets up an HTTP response to be returned by calls to Apache's {@code HttpClient} implementers.
     *
     * @param statusCode the status code of the response
     * @param responseBody the body of the response
     */
    public static void addPendingHttpResponse(int statusCode, String responseBody) {
        getFakeHttpLayer().addPendingHttpResponse(statusCode, responseBody);
    }

    /**
     * Sets up an HTTP response to be returned by calls to Apache's {@code HttpClient} implementers.
     *
     * @param httpResponse the response
     */
    public static void addPendingHttpResponse(HttpResponse httpResponse) {
        getFakeHttpLayer().addPendingHttpResponse(httpResponse);
    }

    /**
     * Accessor to obtain HTTP requests made during the current test in the order in which they were made.
     *
     * @param index index of the request to retrieve.
     * @return the requested request.
     */
    public static HttpRequest getSentHttpRequest(int index) {
        return ShadowDefaultRequestDirector.getSentHttpRequest(index);
    }

    /**
     * Accessor to obtain metadata for an HTTP request made during the current test in the order in which they were made.
     *
     * @param index index of the request to retrieve.
     * @return the requested request metadata.
     */
    public static HttpRequestInfo getSentHttpRequestInfo(int index) {
        return ShadowDefaultRequestDirector.getSentHttpRequestInfo(index);
    }

    /**
     * Adds an HTTP response rule. The response will be returned when the rule is matched.
     *
     * @param method method to match.
     * @param uri uri to match.
     * @param response response to return when a match is found.
     */
    public static void addHttpResponseRule(String method, String uri, HttpResponse response) {
        getFakeHttpLayer().addHttpResponseRule(method, uri, response);
    }

    /**
     * Adds an HTTP response rule with a default method of GET. The response will be returned when the rule is matched.
     *
     * @param uri uri to match.
     * @param response response to return when a match is found.
     */
    public static void addHttpResponseRule(String uri, HttpResponse response) {
        getFakeHttpLayer().addHttpResponseRule(uri, response);
    }

    /**
     * Adds an HTTP response rule. The response will be returned when the rule is matched.
     *
     * @param uri uri to match.
     * @param response response to return when a match is found.
     */
    public static void addHttpResponseRule(String uri, String response) {
        getFakeHttpLayer().addHttpResponseRule(uri, response);
    }

    /**
     * Adds an HTTP response rule. The response will be returned when the rule is matched.
     *
     * @param requestMatcher custom {@code RequestMatcher}.
     * @param response response to return when a match is found.
     */
    public static void addHttpResponseRule(FakeHttpLayer.RequestMatcher requestMatcher, HttpResponse response) {
        getFakeHttpLayer().addHttpResponseRule(requestMatcher, response);
    }

    public static FakeHttpLayer getFakeHttpLayer() {
        return getShadowApplication().getFakeHttpLayer();
    }

    /**
     * Sets the default http response. This response will be returned if no other rules are matched.
     *
     * @param defaultHttpResponse the {@code HttpResponse} to return.
     */
    public static void setDefaultHttpResponse(HttpResponse defaultHttpResponse) {
        getFakeHttpLayer().setDefaultHttpResponse(defaultHttpResponse);
    }

    public static void pauseLooper(Looper looper) {
        ShadowLooper.pauseLooper(looper);
    }

    public static void unPauseLooper(Looper looper) {
        ShadowLooper.unPauseLooper(looper);
    }

    public static void pauseMainLooper() {
        ShadowLooper.pauseMainLooper();
    }

    public static void unPauseMainLooper() {
        ShadowLooper.unPauseMainLooper();
    }

    public static Scheduler getUiThreadScheduler() {
        return shadowOf(Looper.getMainLooper()).getScheduler();
    }

    public static Scheduler getBackgroundScheduler() {
        return getShadowApplication().getBackgroundScheduler();
    }

    public static ShadowApplication getShadowApplication() {
        return shadowOf(Robolectric.application);
    }

    /**
     * Calls {@code performClick()} on a {@code View} after ensuring that it and its ancestors are visible and that it
     * is enabled.
     *
     * @param view the view to click on
     * @return true if {@code View.OnClickListener}s were found and fired, false otherwise.
     * @throws RuntimeException if the preconditions are not met.
     */
    public static boolean clickOn(View view) {
        return shadowOf(view).checkedPerformClick();
    }

    public static String visualize(View view) {
        Canvas canvas = new Canvas();
        view.draw(canvas);
        return shadowOf(canvas).getDescription();
    }
}<|MERGE_RESOLUTION|>--- conflicted
+++ resolved
@@ -142,11 +142,8 @@
                 ShadowDrawable.class,
                 ShadowDialog.class,
                 ShadowEditText.class,
-<<<<<<< HEAD
                 ShadowExpandableListView.class,
-=======
                 ShadowFloatMath.class,
->>>>>>> e172f12c
                 ShadowGeocoder.class,
                 ShadowGeoPoint.class,
                 ShadowHandler.class,
@@ -164,12 +161,9 @@
                 ShadowMapController.class,
                 ShadowMapActivity.class,
                 ShadowMapView.class,
-<<<<<<< HEAD
                 ShadowMediaRecorder.class,
-=======
                 ShadowMatrix.class,
                 ShadowMediaStore.ShadowImages.ShadowMedia.class,
->>>>>>> e172f12c
                 ShadowMotionEvent.class,
                 ShadowNetworkInfo.class,
                 ShadowOverlayItem.class,
@@ -208,17 +202,7 @@
     public static void resetStaticState() {
         ShadowWrangler.getInstance().silence();
         Robolectric.application = new Application();
-<<<<<<< HEAD
-=======
-        Robolectric.backgroundScheduler = new Scheduler();
-        Robolectric.uiThreadScheduler = new Scheduler();
-        TestSharedPreferences.reset();
-        ShadowToast.reset();
-        ShadowAlertDialog.reset();
-        ShadowDialog.reset();
-        ShadowLooper.resetAll();
         ShadowBitmapFactory.reset();
->>>>>>> e172f12c
     }
 
     public static <T> T directlyOn(T shadowedObject) {
@@ -277,18 +261,14 @@
         return (ShadowActivity) shadowOf_(instance);
     }
 
+    public static ShadowContextWrapper shadowOf(ContextWrapper instance) {
+        return (ShadowContextWrapper) shadowOf_(instance);
+    }
+
     public static ShadowApplication shadowOf(Application instance) {
         return (ShadowApplication) shadowOf_(instance);
     }
 
-    public static ShadowContextWrapper shadowOf(ContextWrapper instance) {
-        return (ShadowContextWrapper) shadowOf_(instance);
-    }
-
-    public static ShadowApplication shadowOf(Application instance) {
-        return (ShadowApplication) shadowOf_(instance);
-    }
-
     public static ShadowContext shadowOf(Context instance) {
         return (ShadowContext) shadowOf_(instance);
     }
@@ -413,7 +393,6 @@
         return (ShadowContentValues) Robolectric.shadowOf_(other);
     }
 
-<<<<<<< HEAD
     public static ShadowCamera shadowOf(Camera instance) {
         return (ShadowCamera) shadowOf_(instance);
     }
@@ -428,12 +407,12 @@
 
     public static ShadowAssetManager shadowOf(AssetManager instance) {
         return (ShadowAssetManager) Robolectric.shadowOf_(instance);
-=======
+    }
+
     public static ShadowBitmap shadowOf(Bitmap other) {
         return (ShadowBitmap) Robolectric.shadowOf_(other);
     }
 
-
     public static ShadowBluetoothAdapter shadowOf(BluetoothAdapter other) {
         return (ShadowBluetoothAdapter) Robolectric.shadowOf_(other);
     }
@@ -448,7 +427,6 @@
 
     public static ShadowMotionEvent shadowOf(MotionEvent other) {
         return (ShadowMotionEvent) Robolectric.shadowOf_(other);
->>>>>>> e172f12c
     }
 
     @SuppressWarnings({"unchecked"})
