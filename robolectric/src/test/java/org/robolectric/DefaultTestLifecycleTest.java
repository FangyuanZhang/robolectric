package org.robolectric;

import android.app.Application;
import android.content.Intent;
import android.content.pm.PackageManager;
import org.junit.Rule;
import org.junit.Test;
import org.junit.runner.RunWith;
import org.robolectric.annotation.Config;
import org.robolectric.manifest.AndroidManifest;
import org.robolectric.res.Fs;
import org.robolectric.shadows.ShadowApplication;
import org.robolectric.test.TemporaryFolder;

import java.io.File;
import java.io.IOException;
import java.util.List;

import static org.assertj.core.api.Assertions.assertThat;
import static org.junit.Assert.assertTrue;
import static org.robolectric.Shadows.shadowOf;
import static org.robolectric.util.TestUtil.newConfig;

@RunWith(TestRunners.WithDefaults.class)
public class DefaultTestLifecycleTest {

  @Rule public TemporaryFolder temporaryFolder = new TemporaryFolder();
  private DefaultTestLifecycle defaultTestLifecycle = new DefaultTestLifecycle();

  @Test(expected = RuntimeException.class)
  public void shouldThrowWhenManifestContainsBadApplicationClassName() throws Exception {
    defaultTestLifecycle.createApplication(null,
        newConfigWith("<application android:name=\"org.robolectric.BogusTestApplication\"/>)"), null);
  }

  @Test
  public void shouldReturnDefaultAndroidApplicationWhenManifestDeclaresNoAppName() throws Exception {
    assertThat(defaultTestLifecycle.createApplication(null, newConfigWith(""), null))
        .isExactlyInstanceOf(Application.class);
  }

  @Test
  public void shouldReturnSpecifiedApplicationWhenManifestDeclaresAppName() throws Exception {
    assertThat(defaultTestLifecycle.createApplication(null,
        newConfigWith("<application android:name=\"org.robolectric.TestApplication\"/>"), null))
        .isExactlyInstanceOf(TestApplication.class);
  }

  @Test
  public void shouldAssignThePackageNameFromTheManifest() throws Exception {
    AndroidManifest appManifest = newConfigWith("com.wacka.wa", "");
    Application application = defaultTestLifecycle.createApplication(null, appManifest, null);
    shadowOf(application).bind(appManifest, null);

    assertThat(application.getPackageName()).isEqualTo("com.wacka.wa");
    assertThat(application).isExactlyInstanceOf(Application.class);
  }

  @Test
  public void shouldRegisterReceiversFromTheManifest() throws Exception {
    AndroidManifest appManifest = newConfig("TestAndroidManifestWithReceivers.xml");
    Application application = defaultTestLifecycle.createApplication(null, appManifest, null);
    shadowOf(application).bind(appManifest, null);

    List<ShadowApplication.Wrapper> receivers = shadowOf(application).getRegisteredReceivers();
    assertThat(receivers.size()).isEqualTo(5);
    assertTrue(receivers.get(0).intentFilter.matchAction("org.robolectric.ACTION1"));
  }

  @Test
  public void shouldRegisterActivitiesFromManifestInPackageManager() throws Exception {
    AndroidManifest appManifest = newConfig("TestAndroidManifestForActivities.xml");
    Application application = defaultTestLifecycle.createApplication(null, appManifest, null);

    PackageManager packageManager = application.getPackageManager();
    assertThat(packageManager.resolveActivity(new Intent("org.robolectric.shadows.TestActivity"), -1)).isNotNull();
    assertThat(packageManager.resolveActivity(new Intent("org.robolectric.shadows.TestActivity2"), -1)).isNotNull();
  }

  @Test public void shouldDoTestApplicationNameTransform() throws Exception {
    assertThat(defaultTestLifecycle.getTestApplicationName(".Applicationz")).isEqualTo(".TestApplicationz");
    assertThat(defaultTestLifecycle.getTestApplicationName("Applicationz")).isEqualTo("TestApplicationz");
    assertThat(defaultTestLifecycle.getTestApplicationName("com.foo.Applicationz")).isEqualTo("com.foo.TestApplicationz");
  }

  @Test public void shouldLoadConfigApplicationIfSpecified() throws Exception {
    Application application = defaultTestLifecycle.createApplication(null,
<<<<<<< HEAD
        newConfigWith("<application android:name=\"" + "ClassNameToIgnore" + "\"/>"), new Config.Implementation(new int[0], "", "", "", "", "", new Class[0], TestFakeApp.class, new String[0], null, false));
=======
        newConfigWith("<application android:name=\"" + "ClassNameToIgnore" + "\"/>"), new Config.Implementation(new int[0], "", "", "", "", "", new Class[0], new String[0], TestFakeApp.class, new String[0], null));
>>>>>>> af816057
    assertThat(application).isExactlyInstanceOf(TestFakeApp.class);
  }

  @Test public void shouldLoadConfigInnerClassApplication() throws Exception {
    Application application = defaultTestLifecycle.createApplication(null,
<<<<<<< HEAD
        newConfigWith("<application android:name=\"" + "ClassNameToIgnore" + "\"/>"), new Config.Implementation(new int[0], "", "", "", "", "", new Class[0], TestFakeAppInner.class, new String[0], null, false));
=======
        newConfigWith("<application android:name=\"" + "ClassNameToIgnore" + "\"/>"), new Config.Implementation(new int[0], "", "", "", "", "", new Class[0], new String[0], TestFakeAppInner.class, new String[0], null));
>>>>>>> af816057
    assertThat(application).isExactlyInstanceOf(TestFakeAppInner.class);
  }

  @Test public void shouldLoadTestApplicationIfClassIsPresent() throws Exception {
    Application application = defaultTestLifecycle.createApplication(null,
        newConfigWith("<application android:name=\"" + FakeApp.class.getName() + "\"/>"), null);
    assertThat(application).isExactlyInstanceOf(TestFakeApp.class);
  }

  @Test public void whenNoAppManifestPresent_shouldCreateGenericApplication() throws Exception {
    assertThat(defaultTestLifecycle.createApplication(null, null, null)).isExactlyInstanceOf(Application.class);
  }

  /////////////////////////////

  public AndroidManifest newConfigWith(String contents) throws IOException {
    return newConfigWith("org.robolectric", contents);
  }

  private AndroidManifest newConfigWith(String packageName, String contents) throws IOException {
    File f = temporaryFolder.newFile("whatever.xml",
        "<?xml version=\"1.0\" encoding=\"utf-8\"?>\n" +
            "<manifest xmlns:android=\"http://schemas.android.com/apk/res/android\"\n" +
            "          package=\"" + packageName + "\">\n" +
            "    " + contents + "\n" +
            "</manifest>\n");
    return new AndroidManifest(Fs.newFile(f), null, null);
  }

  public static class TestFakeAppInner extends Application { }
}<|MERGE_RESOLUTION|>--- conflicted
+++ resolved
@@ -85,21 +85,13 @@
 
   @Test public void shouldLoadConfigApplicationIfSpecified() throws Exception {
     Application application = defaultTestLifecycle.createApplication(null,
-<<<<<<< HEAD
-        newConfigWith("<application android:name=\"" + "ClassNameToIgnore" + "\"/>"), new Config.Implementation(new int[0], "", "", "", "", "", new Class[0], TestFakeApp.class, new String[0], null, false));
-=======
         newConfigWith("<application android:name=\"" + "ClassNameToIgnore" + "\"/>"), new Config.Implementation(new int[0], "", "", "", "", "", new Class[0], new String[0], TestFakeApp.class, new String[0], null));
->>>>>>> af816057
     assertThat(application).isExactlyInstanceOf(TestFakeApp.class);
   }
 
   @Test public void shouldLoadConfigInnerClassApplication() throws Exception {
     Application application = defaultTestLifecycle.createApplication(null,
-<<<<<<< HEAD
-        newConfigWith("<application android:name=\"" + "ClassNameToIgnore" + "\"/>"), new Config.Implementation(new int[0], "", "", "", "", "", new Class[0], TestFakeAppInner.class, new String[0], null, false));
-=======
         newConfigWith("<application android:name=\"" + "ClassNameToIgnore" + "\"/>"), new Config.Implementation(new int[0], "", "", "", "", "", new Class[0], new String[0], TestFakeAppInner.class, new String[0], null));
->>>>>>> af816057
     assertThat(application).isExactlyInstanceOf(TestFakeAppInner.class);
   }
 
