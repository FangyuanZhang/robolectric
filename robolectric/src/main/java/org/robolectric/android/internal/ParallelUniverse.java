package org.robolectric.android.internal;

import static org.robolectric.Shadows.shadowOf;
import static org.robolectric.shadow.api.Shadow.newInstanceOf;
import static org.robolectric.util.ReflectionHelpers.ClassParameter.from;

import android.app.ActivityThread;
import android.app.Application;
import android.app.IInstrumentationWatcher;
import android.app.IUiAutomationConnection;
import android.app.Instrumentation;
import android.app.LoadedApk;
<<<<<<< HEAD
import android.app.ResourcesManager;
=======
import android.content.BroadcastReceiver;
import android.content.ComponentName;
>>>>>>> f83ac268
import android.content.Context;
import android.content.IntentFilter;
import android.content.pm.ApplicationInfo;
import android.content.pm.PackageManager;
<<<<<<< HEAD
import android.content.res.CompatibilityInfo;
import android.content.res.Configuration;
import android.content.res.Resources;
import android.os.Build.VERSION_CODES;
=======
import android.content.pm.PackageParser;
import android.content.res.AssetManager;
import android.content.res.Configuration;
import android.content.res.Resources;
import android.os.Build;
import android.os.Build.VERSION_CODES;
import android.os.Bundle;
>>>>>>> f83ac268
import android.os.Handler;
import android.os.Looper;
import android.util.DisplayMetrics;
import com.google.common.annotations.VisibleForTesting;
import java.lang.reflect.Method;
import java.security.Security;
import java.util.Locale;
import org.bouncycastle.jce.provider.BouncyCastleProvider;
import org.robolectric.RuntimeEnvironment;
import org.robolectric.android.Bootstrap;
import org.robolectric.annotation.Config;
import org.robolectric.internal.ParallelUniverseInterface;
import org.robolectric.internal.SdkConfig;
import org.robolectric.internal.dependency.DependencyResolver;
import org.robolectric.manifest.AndroidManifest;
import org.robolectric.manifest.BroadcastReceiverData;
import org.robolectric.manifest.RoboNotFoundException;
import org.robolectric.res.FsFile;
import org.robolectric.res.ResourceTable;
<<<<<<< HEAD
import org.robolectric.shadow.api.Shadow;
import org.robolectric.shadows.ShadowLooper;
import org.robolectric.shadows.ShadowResourcesManager;
=======
import org.robolectric.shadows.ClassNameResolver;
import org.robolectric.shadows.LegacyManifestParser;
import org.robolectric.shadows.ShadowActivityThread;
import org.robolectric.shadows.ShadowContextImpl;
import org.robolectric.shadows.ShadowLog;
import org.robolectric.shadows.ShadowLooper;
import org.robolectric.shadows.ShadowPackageParser;
import org.robolectric.util.PerfStatsCollector;
>>>>>>> f83ac268
import org.robolectric.util.ReflectionHelpers;
import org.robolectric.util.Scheduler;
import org.robolectric.util.TempDirectory;

public class ParallelUniverse implements ParallelUniverseInterface {

  private boolean loggingInitialized = false;
  private SdkConfig sdkConfig;

  @Override
<<<<<<< HEAD
  public void resetStaticState(Config config) {
    RuntimeEnvironment.setMainThread(Thread.currentThread());
    Robolectric.reset();

    if (!loggingInitialized) {
      shadowsAdapter.setupLogging();
      loggingInitialized = true;
    }
  }

  @Override
  public void setUpApplicationState(Method method, TestLifecycle testLifecycle,
      AndroidManifest appManifest,
      DependencyResolver jarResolver, Config config, ResourceTable compileTimeResourceTable,
      ResourceTable appResourceTable,
      ResourceTable systemResourceTable, FsFile compileTimeSystemResourcesFile) {
=======
  public void setUpApplicationState(
      Method method,
      AndroidManifest appManifest,
      Config config,
      ResourceTable compileTimeResourceTable,
      ResourceTable appResourceTable,
      ResourceTable systemResourceTable) {
>>>>>>> f83ac268
    ReflectionHelpers.setStaticField(RuntimeEnvironment.class, "apiLevel", sdkConfig.getApiLevel());

    RuntimeEnvironment.application = null;
    RuntimeEnvironment.setActivityThread(null);
    RuntimeEnvironment.setTempDirectory(new TempDirectory(createTestDataDirRootPath(method)));
    RuntimeEnvironment.setMasterScheduler(new Scheduler());
    RuntimeEnvironment.setMainThread(Thread.currentThread());

    RuntimeEnvironment.setCompileTimeResourceTable(compileTimeResourceTable);
    RuntimeEnvironment.setAppResourceTable(appResourceTable);
    RuntimeEnvironment.setSystemResourceTable(systemResourceTable);
    RuntimeEnvironment.compileTimeSystemResourcesFile = compileTimeSystemResourcesFile;
    RuntimeEnvironment.setAndroidFrameworkJarPath(
        jarResolver.getLocalArtifactUrl(sdkConfig.getAndroidSdkDependency()).getFile());

    if (!loggingInitialized) {
      ShadowLog.setupLogging();
      loggingInitialized = true;
    }

    try {
      appManifest.initMetaData(appResourceTable);
    } catch (RoboNotFoundException e1) {
      throw new Resources.NotFoundException(e1.getMessage());
    }

    if (Security.getProvider(BouncyCastleProvider.PROVIDER_NAME) == null) {
      Security.insertProviderAt(new BouncyCastleProvider(), 1);
    }

<<<<<<< HEAD
    // JDK has a default locale of en_US. A previous test may have changed the default, so reset it
    // here
    Locale.setDefault(Locale.US);

    Resources systemResources = Resources.getSystem();
    Configuration configuration = new Configuration();
    DisplayMetrics displayMetrics = new DisplayMetrics();

    String newQualifiers = Bootstrap.applyQualifiers(config.qualifiers(),
        sdkConfig.getApiLevel(), configuration, displayMetrics);
    RuntimeEnvironment.setQualifiers(newQualifiers);

    if (sdkConfig.getApiLevel() >= VERSION_CODES.KITKAT) {
      ResourcesManager resourcesManager = ResourcesManager.getInstance();
      ShadowResourcesManager shadowResourcesManager = Shadow.extract(resourcesManager);
      shadowResourcesManager.callApplyConfigurationToResourcesLocked(
          configuration, CompatibilityInfo.DEFAULT_COMPATIBILITY_INFO);
    }

    systemResources.updateConfiguration(configuration, displayMetrics);
=======
    Configuration configuration = new Configuration();
    DisplayMetrics displayMetrics = new DisplayMetrics();

    Bootstrap.applyQualifiers(config.qualifiers(), sdkConfig.getApiLevel(), configuration,
        displayMetrics);
>>>>>>> f83ac268

    Locale locale = sdkConfig.getApiLevel() >= VERSION_CODES.N
        ? configuration.getLocales().get(0)
        : configuration.locale;
    Locale.setDefault(locale);

    // Looper needs to be prepared before the activity thread is created
    if (Looper.myLooper() == null) {
      Looper.prepareMainLooper();
    }
    ShadowLooper.getShadowMainLooper().resetScheduler();
    ActivityThread activityThread = ReflectionHelpers.newInstance(ActivityThread.class);
    RuntimeEnvironment.setActivityThread(activityThread);

    PackageParser.Package parsedPackage = null;

    ApplicationInfo applicationInfo = null;
    if (appManifest.getAndroidManifestFile() != null
        && appManifest.getAndroidManifestFile().exists()) {
      if (Boolean.parseBoolean(System.getProperty("use_framework_manifest_parser", "false"))) {
        parsedPackage = ShadowPackageParser.callParsePackage(appManifest.getAndroidManifestFile());
      } else {
        parsedPackage = LegacyManifestParser.createPackage(appManifest);
      }
    } else {
      parsedPackage = new PackageParser.Package("org.robolectric.default");
      parsedPackage.applicationInfo.targetSdkVersion = appManifest.getTargetSdkVersion();
    }
    applicationInfo = parsedPackage.applicationInfo;

    // Support overriding the package name specified in the Manifest.
    if (!Config.DEFAULT_PACKAGE_NAME.equals(config.packageName())) {
      parsedPackage.packageName = config.packageName();
      parsedPackage.applicationInfo.packageName = config.packageName();
    } else {
      parsedPackage.packageName = appManifest.getPackageName();
      parsedPackage.applicationInfo.packageName = appManifest.getPackageName();
    }
    // TempDirectory tempDirectory = RuntimeEnvironment.getTempDirectory();
    // packageInfo.setVolumeUuid(tempDirectory.createIfNotExists(packageInfo.packageName +
    // "-dataDir").toAbsolutePath().toString());
    setUpPackageStorage(applicationInfo);

    // Bit of a hack... Context.createPackageContext() is called before the application is created.
    // It calls through
    // to ActivityThread for the package which in turn calls the PackageManagerService directly.
    // This works for now
    // but it might be nicer to have ShadowPackageManager implementation move into the service as
    // there is also lots of
    // code in there that can be reusable, e.g: the XxxxIntentResolver code.
    ShadowActivityThread.setApplicationInfo(applicationInfo);

    Class<?> contextImplClass =
        ReflectionHelpers.loadClass(
            getClass().getClassLoader(), ShadowContextImpl.CLASS_NAME);

    ReflectionHelpers.setField(activityThread, "mCompatConfiguration", configuration);
    ReflectionHelpers.setStaticField(ActivityThread.class, "sMainThreadHandler", new Handler(Looper.myLooper()));

    Bootstrap.setUpDisplay(configuration, displayMetrics);

    Resources systemResources = Resources.getSystem();
    systemResources.updateConfiguration(configuration, displayMetrics);

    Context systemContextImpl = ReflectionHelpers.callStaticMethod(contextImplClass,
        "createSystemContext", from(ActivityThread.class, activityThread));
    RuntimeEnvironment.systemContext = systemContextImpl;

    Application application = createApplication(appManifest, config);
    RuntimeEnvironment.application = application;

    if (application != null) {
      final Class<?> appBindDataClass;
      try {
        appBindDataClass = Class.forName("android.app.ActivityThread$AppBindData");
      } catch (ClassNotFoundException e) {
        throw new RuntimeException(e);
      }
      Object data = ReflectionHelpers.newInstance(appBindDataClass);
      ReflectionHelpers.setField(data, "processName", "org.robolectric");
      ReflectionHelpers.setField(data, "appInfo", applicationInfo);
      ReflectionHelpers.setField(activityThread, "mBoundApplication", data);

      LoadedApk loadedApk = activityThread.getPackageInfo(applicationInfo, null, Context.CONTEXT_INCLUDE_CODE);

      try {
        Context contextImpl = systemContextImpl.createPackageContext(applicationInfo.packageName, Context.CONTEXT_INCLUDE_CODE);
        shadowOf(contextImpl.getPackageManager()).addPackage(parsedPackage);
        ReflectionHelpers.setField(ActivityThread.class, activityThread, "mInitialApplication", application);
        shadowOf(application).callAttach(contextImpl);
      } catch (PackageManager.NameNotFoundException e) {
        throw new RuntimeException(e);
      }

      Resources appResources = application.getResources();
      ReflectionHelpers.setField(loadedApk, "mResources", appResources);
      ReflectionHelpers.setField(loadedApk, "mApplication", application);

      appResources.updateConfiguration(configuration, displayMetrics);
<<<<<<< HEAD
=======
      populateAssetPaths(appResources.getAssets(), appManifest);

      initInstrumentation(activityThread, applicationInfo);
>>>>>>> f83ac268

      PerfStatsCollector.getInstance().measure("application onCreate()", () -> {
        application.onCreate();
      });
    }
  }

  private void populateAssetPaths(AssetManager assetManager, AndroidManifest appManifest) {
    for (AndroidManifest manifest : appManifest.getAllManifests()) {
      if (manifest.getAssetsDirectory() != null) {
        assetManager.addAssetPath(manifest.getAssetsDirectory().getPath());
      }
    }
  }

  @VisibleForTesting
  static Application createApplication(AndroidManifest appManifest, Config config) {
    Application application = null;
    if (config != null && !Config.Builder.isDefaultApplication(config.application())) {
      if (config.application().getCanonicalName() != null) {
        Class<? extends Application> applicationClass;
        try {
          applicationClass = ClassNameResolver.resolve(null, config.application().getName());
        } catch (ClassNotFoundException e) {
          throw new RuntimeException(e);
        }
        application = ReflectionHelpers.callConstructor(applicationClass);
      }
    } else if (appManifest != null && appManifest.getApplicationName() != null) {
      Class<? extends Application> applicationClass = null;
      try {
        applicationClass = ClassNameResolver.resolve(appManifest.getPackageName(),
            getTestApplicationName(appManifest.getApplicationName()));
      } catch (ClassNotFoundException e) {
        // no problem
      }

      if (applicationClass == null) {
        try {
          applicationClass = ClassNameResolver.resolve(appManifest.getPackageName(),
              appManifest.getApplicationName());
        } catch (ClassNotFoundException e) {
          throw new RuntimeException(e);
        }
      }

      application = ReflectionHelpers.callConstructor(applicationClass);
    } else {
      application = new Application();
    }

    if (appManifest != null) {
      registerBroadcastReceivers(application, appManifest);
    }
    return application;
  }

  @VisibleForTesting
  static String getTestApplicationName(String applicationName) {
    int lastDot = applicationName.lastIndexOf('.');
    if (lastDot > -1) {
      return applicationName.substring(0, lastDot) + ".Test" + applicationName.substring(lastDot + 1);
    } else {
      return "Test" + applicationName;
    }
  }

  private void initInstrumentation(
      ActivityThread activityThread,
      ApplicationInfo applicationInfo) {
    Instrumentation androidInstrumentation = createInstrumentation();
    ReflectionHelpers.setField(activityThread, "mInstrumentation", androidInstrumentation);

    final ComponentName component =
        new ComponentName(
            applicationInfo.packageName, androidInstrumentation.getClass().getSimpleName());
    if (RuntimeEnvironment.getApiLevel() <= VERSION_CODES.JELLY_BEAN_MR1) {
      ReflectionHelpers.callInstanceMethod(androidInstrumentation, "init",
          from(ActivityThread.class, activityThread),
          from(Context.class, RuntimeEnvironment.application),
          from(Context.class, RuntimeEnvironment.application),
          from(ComponentName.class, component),
          from(IInstrumentationWatcher.class, null));
    } else {
      ReflectionHelpers.callInstanceMethod(androidInstrumentation, "init",
          from(ActivityThread.class, activityThread),
          from(Context.class, RuntimeEnvironment.application),
          from(Context.class, RuntimeEnvironment.application),
          from(ComponentName.class, component),
          from(IInstrumentationWatcher.class, null),
          from(IUiAutomationConnection.class, null));
    }

    androidInstrumentation.onCreate(new Bundle());
  }

  private Instrumentation createInstrumentation() {
    // Use RoboMonitoringInstrumentation if its parent class from optional dependency
    // android.support.test is
    // available. Otherwise use Instrumentation
    try {
      Class<? extends Instrumentation> roboInstrumentationClass =
          Class.forName("org.robolectric.android.fakes.RoboMonitoringInstrumentation")
              .asSubclass(Instrumentation.class);
      return ReflectionHelpers.newInstance(roboInstrumentationClass);
    } catch (ClassNotFoundException | NoClassDefFoundError e) {
      // fall through
    }
    return new Instrumentation();
  }

  /**
   * Create a file system safe directory path name for the current test.
   */
  private String createTestDataDirRootPath(Method method) {
    return method.getClass().getSimpleName() + "_" + method.getName().replaceAll("[^a-zA-Z0-9.-]", "_");
  }

  @Override
  public Thread getMainThread() {
    return RuntimeEnvironment.getMainThread();
  }

  @Override
  public void setMainThread(Thread newMainThread) {
    RuntimeEnvironment.setMainThread(newMainThread);
  }

  @Override
  public void tearDownApplication() {
    if (RuntimeEnvironment.application != null) {
      RuntimeEnvironment.application.onTerminate();
    }
  }

  @Override
  public Object getCurrentApplication() {
    return RuntimeEnvironment.application;
  }

  @Override
  public void setSdkConfig(SdkConfig sdkConfig) {
    this.sdkConfig = sdkConfig;
    ReflectionHelpers.setStaticField(RuntimeEnvironment.class, "apiLevel", sdkConfig.getApiLevel());
  }

  private static void setUpPackageStorage(ApplicationInfo applicationInfo) {
    TempDirectory tempDirectory = RuntimeEnvironment.getTempDirectory();
    applicationInfo.sourceDir =
        tempDirectory
            .createIfNotExists(applicationInfo.packageName + "-sourceDir")
            .toAbsolutePath()
            .toString();
    applicationInfo.publicSourceDir =
        tempDirectory
            .createIfNotExists(applicationInfo.packageName + "-publicSourceDir")
            .toAbsolutePath()
            .toString();
    applicationInfo.dataDir =
        tempDirectory
            .createIfNotExists(applicationInfo.packageName + "-dataDir")
            .toAbsolutePath()
            .toString();

    if (RuntimeEnvironment.getApiLevel() >= Build.VERSION_CODES.N) {
      applicationInfo.credentialProtectedDataDir =
          tempDirectory.createIfNotExists("userDataDir").toAbsolutePath().toString();
      applicationInfo.deviceProtectedDataDir =
          tempDirectory.createIfNotExists("deviceDataDir").toAbsolutePath().toString();
    }
  }

  // TODO move/replace this with packageManager
  private static void registerBroadcastReceivers(
      Application application, AndroidManifest androidManifest) {
    for (BroadcastReceiverData receiver : androidManifest.getBroadcastReceivers()) {
      IntentFilter filter = new IntentFilter();
      for (String action : receiver.getActions()) {
        filter.addAction(action);
      }
      String receiverClassName = replaceLastDotWith$IfInnerStaticClass(receiver.getName());
      shadowOf(application)
          .registerReceiver((BroadcastReceiver) newInstanceOf(receiverClassName), filter);
    }
  }

  private static String replaceLastDotWith$IfInnerStaticClass(String receiverClassName) {
    String[] splits = receiverClassName.split("\\.");
    String staticInnerClassRegex = "[A-Z][a-zA-Z]*";
    if (splits.length > 1
        && splits[splits.length - 1].matches(staticInnerClassRegex)
        && splits[splits.length - 2].matches(staticInnerClassRegex)) {
      int lastDotIndex = receiverClassName.lastIndexOf(".");
      StringBuilder buffer = new StringBuilder(receiverClassName);
      buffer.setCharAt(lastDotIndex, '$');
      return buffer.toString();
    }
    return receiverClassName;
  }
}<|MERGE_RESOLUTION|>--- conflicted
+++ resolved
@@ -10,22 +10,12 @@
 import android.app.IUiAutomationConnection;
 import android.app.Instrumentation;
 import android.app.LoadedApk;
-<<<<<<< HEAD
-import android.app.ResourcesManager;
-=======
 import android.content.BroadcastReceiver;
 import android.content.ComponentName;
->>>>>>> f83ac268
 import android.content.Context;
 import android.content.IntentFilter;
 import android.content.pm.ApplicationInfo;
 import android.content.pm.PackageManager;
-<<<<<<< HEAD
-import android.content.res.CompatibilityInfo;
-import android.content.res.Configuration;
-import android.content.res.Resources;
-import android.os.Build.VERSION_CODES;
-=======
 import android.content.pm.PackageParser;
 import android.content.res.AssetManager;
 import android.content.res.Configuration;
@@ -33,7 +23,6 @@
 import android.os.Build;
 import android.os.Build.VERSION_CODES;
 import android.os.Bundle;
->>>>>>> f83ac268
 import android.os.Handler;
 import android.os.Looper;
 import android.util.DisplayMetrics;
@@ -53,11 +42,6 @@
 import org.robolectric.manifest.RoboNotFoundException;
 import org.robolectric.res.FsFile;
 import org.robolectric.res.ResourceTable;
-<<<<<<< HEAD
-import org.robolectric.shadow.api.Shadow;
-import org.robolectric.shadows.ShadowLooper;
-import org.robolectric.shadows.ShadowResourcesManager;
-=======
 import org.robolectric.shadows.ClassNameResolver;
 import org.robolectric.shadows.LegacyManifestParser;
 import org.robolectric.shadows.ShadowActivityThread;
@@ -66,7 +50,6 @@
 import org.robolectric.shadows.ShadowLooper;
 import org.robolectric.shadows.ShadowPackageParser;
 import org.robolectric.util.PerfStatsCollector;
->>>>>>> f83ac268
 import org.robolectric.util.ReflectionHelpers;
 import org.robolectric.util.Scheduler;
 import org.robolectric.util.TempDirectory;
@@ -77,32 +60,11 @@
   private SdkConfig sdkConfig;
 
   @Override
-<<<<<<< HEAD
-  public void resetStaticState(Config config) {
-    RuntimeEnvironment.setMainThread(Thread.currentThread());
-    Robolectric.reset();
-
-    if (!loggingInitialized) {
-      shadowsAdapter.setupLogging();
-      loggingInitialized = true;
-    }
-  }
-
-  @Override
-  public void setUpApplicationState(Method method, TestLifecycle testLifecycle,
-      AndroidManifest appManifest,
-      DependencyResolver jarResolver, Config config, ResourceTable compileTimeResourceTable,
-      ResourceTable appResourceTable,
-      ResourceTable systemResourceTable, FsFile compileTimeSystemResourcesFile) {
-=======
-  public void setUpApplicationState(
-      Method method,
-      AndroidManifest appManifest,
-      Config config,
-      ResourceTable compileTimeResourceTable,
-      ResourceTable appResourceTable,
-      ResourceTable systemResourceTable) {
->>>>>>> f83ac268
+
+  public void setUpApplicationState(Method method,  AndroidManifest appManifest,
+                                    DependencyResolver jarResolver,Config config, ResourceTable compileTimeResourceTable,
+                                    ResourceTable appResourceTable,
+                                    ResourceTable systemResourceTable, FsFile compileTimeSystemResourcesFile) {
     ReflectionHelpers.setStaticField(RuntimeEnvironment.class, "apiLevel", sdkConfig.getApiLevel());
 
     RuntimeEnvironment.application = null;
@@ -133,34 +95,10 @@
       Security.insertProviderAt(new BouncyCastleProvider(), 1);
     }
 
-<<<<<<< HEAD
-    // JDK has a default locale of en_US. A previous test may have changed the default, so reset it
-    // here
-    Locale.setDefault(Locale.US);
-
-    Resources systemResources = Resources.getSystem();
     Configuration configuration = new Configuration();
     DisplayMetrics displayMetrics = new DisplayMetrics();
 
-    String newQualifiers = Bootstrap.applyQualifiers(config.qualifiers(),
-        sdkConfig.getApiLevel(), configuration, displayMetrics);
-    RuntimeEnvironment.setQualifiers(newQualifiers);
-
-    if (sdkConfig.getApiLevel() >= VERSION_CODES.KITKAT) {
-      ResourcesManager resourcesManager = ResourcesManager.getInstance();
-      ShadowResourcesManager shadowResourcesManager = Shadow.extract(resourcesManager);
-      shadowResourcesManager.callApplyConfigurationToResourcesLocked(
-          configuration, CompatibilityInfo.DEFAULT_COMPATIBILITY_INFO);
-    }
-
-    systemResources.updateConfiguration(configuration, displayMetrics);
-=======
-    Configuration configuration = new Configuration();
-    DisplayMetrics displayMetrics = new DisplayMetrics();
-
-    Bootstrap.applyQualifiers(config.qualifiers(), sdkConfig.getApiLevel(), configuration,
-        displayMetrics);
->>>>>>> f83ac268
+    Bootstrap.applyQualifiers(config.qualifiers(), sdkConfig.getApiLevel(),configuration, displayMetrics);
 
     Locale locale = sdkConfig.getApiLevel() >= VERSION_CODES.N
         ? configuration.getLocales().get(0)
@@ -260,12 +198,9 @@
       ReflectionHelpers.setField(loadedApk, "mApplication", application);
 
       appResources.updateConfiguration(configuration, displayMetrics);
-<<<<<<< HEAD
-=======
       populateAssetPaths(appResources.getAssets(), appManifest);
 
       initInstrumentation(activityThread, applicationInfo);
->>>>>>> f83ac268
 
       PerfStatsCollector.getInstance().measure("application onCreate()", () -> {
         application.onCreate();
