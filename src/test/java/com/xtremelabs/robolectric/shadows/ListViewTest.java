package com.xtremelabs.robolectric.shadows;

import android.view.View;
import android.view.ViewGroup;
import android.widget.AdapterView;
import android.widget.BaseAdapter;
import android.widget.LinearLayout;
import android.widget.ListView;
import com.xtremelabs.robolectric.WithTestDefaultsRunner;
import com.xtremelabs.robolectric.util.Transcript;
import org.junit.Before;
import org.junit.Test;
import org.junit.runner.RunWith;

import java.util.ArrayList;
import java.util.List;

import static com.xtremelabs.robolectric.Robolectric.shadowOf;
import static java.util.Arrays.asList;
import static org.hamcrest.CoreMatchers.*;
import static org.junit.Assert.assertThat;
import static org.junit.Assert.fail;

@RunWith(WithTestDefaultsRunner.class)
public class ListViewTest {
    private Transcript transcript;
    private ListView listView;

    @Before
    public void setUp() throws Exception {
        transcript = new Transcript();
        listView = new ListView(null);
    }

    @Test
    public void testSetSelection_ShouldFireOnItemSelectedListener() throws Exception {
        listView.setAdapter(new CountingAdapter(1));
        ShadowHandler.idleMainLooper();

        listView.setOnItemSelectedListener(new AdapterView.OnItemSelectedListener() {
            @Override
            public void onItemSelected(AdapterView<?> parent, View view, int position, long id) {
                transcript.add("item was selected: " + position);
            }

            @Override
            public void onNothingSelected(AdapterView<?> parent) {
            }
        });

        listView.setSelection(0);
        ShadowHandler.idleMainLooper();
        transcript.assertEventsSoFar("item was selected: 0");
    }

    @Test
    public void addHeaderView_ShouldThrowIfAdapterIsAlreadySet() throws Exception {
        listView.setAdapter(new CountingAdapter(1));
        try {
            listView.addHeaderView(new View(null));
            fail();
        } catch (java.lang.IllegalStateException exception) {
            assertThat(exception.getMessage(), equalTo("Cannot add header view to list -- setAdapter has already been called"));
        }
        
        try {
            listView.addHeaderView(new View(null), null, false );
            fail();
        } catch (java.lang.IllegalStateException exception) {
            assertThat(exception.getMessage(), equalTo("Cannot add header view to list -- setAdapter has already been called"));
        }
    }

    @Test
    public void addHeaderView_ShouldRecordHeaders() throws Exception {
        View view0 = new View(null);
        view0.setId( 0 );
        View view1 = new View(null);
        view1.setId( 1 );
        View view2 = new View(null);
        view2.setId( 2 );
        View view3 = new View(null);
        view3.setId( 3 );
        listView.addHeaderView(view0);
        listView.addHeaderView(view1);
        listView.addHeaderView( view2, null, false );
        listView.addHeaderView( view3, null, false );
        assertThat( listView.getHeaderViewsCount(), equalTo( 4 ) );
        assertThat(shadowOf(listView).getHeaderViews().get(0), sameInstance(view0));
        assertThat(shadowOf(listView).getHeaderViews().get(1), sameInstance(view1));
        assertThat(shadowOf(listView).getHeaderViews().get(2), sameInstance(view2));
        assertThat(shadowOf(listView).getHeaderViews().get(3), sameInstance(view3));

        assertThat( listView.findViewById( 0 ), notNullValue() );
        assertThat( listView.findViewById( 1 ), notNullValue() );
        assertThat( listView.findViewById( 2 ), notNullValue() );
        assertThat( listView.findViewById( 3 ), notNullValue() );
    }

    @Test
    public void addHeaderView_shouldAttachTheViewToTheList() throws Exception {
        View view = new View(null);
        view.setId(42);

        listView.addHeaderView(view);

        assertThat(listView.findViewById(42), is(view));
    }

    @Test
    public void addFooterView_ShouldThrowIfAdapterIsAlreadySet() throws Exception {
        listView.setAdapter(new CountingAdapter(1));
        try {
            listView.addFooterView(new View(null));
            fail();
        } catch (java.lang.IllegalStateException exception) {
            assertThat(exception.getMessage(), equalTo("Cannot add footer view to list -- setAdapter has already been called"));

        }
    }

    @Test
    public void addFooterView_ShouldRecordFooters() throws Exception {
        View view0 = new View(null);
        View view1 = new View(null);
        listView.addFooterView(view0);
        listView.addFooterView(view1);
        assertThat(shadowOf(listView).getFooterViews().get(0), sameInstance(view0));
        assertThat(shadowOf(listView).getFooterViews().get(1), sameInstance(view1));
    }

    @Test
    public void addFooterView_shouldAttachTheViewToTheList() throws Exception {
        View view = new View(null);
        view.setId(42);

        listView.addFooterView(view);

        assertThat(listView.findViewById(42), is(view));
    }

    @Test
    public void setAdapter_shouldNotClearHeaderOrFooterViews() throws Exception {
        View header = new View(null);
        listView.addHeaderView(header);
        View footer = new View(null);
        listView.addFooterView(footer);

        prepareListWithThreeItems();

        assertThat(listView.getChildCount(), equalTo(5));
        assertThat(listView.getChildAt(0), is(header));
        assertThat(listView.getChildAt(4), is(footer));
    }

    @Test
    public void testPerformItemClick_ShouldFireOnItemClickListener() throws Exception {
        listView.setOnItemClickListener(new AdapterView.OnItemClickListener() {
            @Override
            public void onItemClick(AdapterView<?> parent, View view, int position, long id) {
                transcript.add("item was clicked: " + position);
            }
        });

        listView.performItemClick(null, 0, -1);
        transcript.assertEventsSoFar("item was clicked: 0");
    }

    @Test
    public void testSetSelection_WhenNoItemSelectedListenerIsSet_ShouldDoNothing() throws Exception {
        listView.setSelection(0);
    }

    @Test
    public void shouldHaveAdapterViewCommonBehavior() throws Exception {
        AdapterViewBehavior.shouldActAsAdapterView(listView);
    }

    @Test
    public void findItemContainingText_shouldFindChildByString() throws Exception {
        ShadowListView shadowListView = prepareListWithThreeItems();
        View item1 = shadowListView.findItemContainingText("Item 1");
        assertThat(item1, sameInstance(listView.getChildAt(1)));
    }

    @Test
    public void findItemContainingText_shouldReturnNullIfNotFound() throws Exception {
        ShadowListView shadowListView = prepareListWithThreeItems();
        assertThat(shadowListView.findItemContainingText("Non-existant item"), nullValue());
    }

    @Test
    public void clickItemContainingText_shouldPerformItemClickOnList() throws Exception {
        ShadowListView shadowListView = prepareListWithThreeItems();
        listView.setOnItemClickListener(new AdapterView.OnItemClickListener() {
            @Override
            public void onItemClick(AdapterView<?> parent, View view, int position, long id) {
                transcript.add("clicked on item " + position);
            }
        });
        shadowListView.clickFirstItemContainingText("Item 1");
        transcript.assertEventsSoFar("clicked on item 1");
    }

    @Test(expected = IllegalArgumentException.class)
    public void clickItemContainingText_shouldThrowExceptionIfNotFound() throws Exception {
        ShadowListView shadowListView = prepareListWithThreeItems();
        shadowListView.clickFirstItemContainingText("Non-existant item");
    }

    @Test
    public void revalidate_whenItemsHaveNotChanged_shouldWork() throws Exception {
        prepareWithListAdapter();
        shadowOf(listView).checkValidity();
    }

    @Test(expected = ArrayIndexOutOfBoundsException.class)
    public void revalidate_removingAnItemWithoutInvalidating_shouldExplode() throws Exception {
        ListAdapter adapter = prepareWithListAdapter();
        adapter.items.remove(0);
        shadowOf(listView).checkValidity(); // should 'splode!
    }

    @Test(expected = ArrayIndexOutOfBoundsException.class)
    public void revalidate_addingAnItemWithoutInvalidating_shouldExplode() throws Exception {
        ListAdapter adapter = prepareWithListAdapter();
        adapter.items.add("x");
        shadowOf(listView).checkValidity(); // should 'splode!
    }

    @Test(expected = RuntimeException.class)
    public void revalidate_changingAnItemWithoutInvalidating_shouldExplode() throws Exception {
        ListAdapter adapter = prepareWithListAdapter();
        adapter.items.remove(2);
        adapter.items.add("x");
        shadowOf(listView).checkValidity(); // should 'splode!
    }

<<<<<<< HEAD
    @Test
    public void testShouldBeAbleToTurnOffAutomaticRowUpdates() throws Exception {
        try {
            TranscriptAdapter adapter1 = new TranscriptAdapter();
            assertThat(adapter1.getCount(), equalTo(1));
            listView.setAdapter(adapter1);
            transcript.assertEventsSoFar("called getView");
            transcript.clear();
            adapter1.notifyDataSetChanged();
            transcript.assertEventsSoFar("called getView");

            transcript.clear();
            ShadowAdapterView.automaticallyUpdateRowViews(false);

            TranscriptAdapter adapter2 = new TranscriptAdapter();
            assertThat(adapter2.getCount(), equalTo(1));
            listView.setAdapter(adapter2);
            adapter2.notifyDataSetChanged();
            transcript.assertNoEventsSoFar();

        } finally {
            ShadowAdapterView.automaticallyUpdateRowViews(true);
        }
=======
    @Test(expected = UnsupportedOperationException.class)
    public void removeAllViews_shouldThrowAnException() throws Exception {
        listView.removeAllViews();
    }

    @Test(expected = UnsupportedOperationException.class)
    public void removeView_shouldThrowAnException() throws Exception {
        listView.removeView(new View(null));
    }

    @Test(expected = UnsupportedOperationException.class)
    public void removeViewAt_shouldThrowAnException() throws Exception {
        listView.removeViewAt(0);
    }

    @Test
    public void getPositionForView_shouldReturnThePositionInTheListForTheView() throws Exception {
        prepareWithListAdapter();
        View childViewOfListItem = ((ViewGroup) listView.getChildAt(1)).getChildAt(0);
        assertThat(listView.getPositionForView(childViewOfListItem), equalTo(1));
    }

    @Test
    public void getPositionForView_shouldReturnInvalidPostionForViewThatIsNotFound() throws Exception {
        prepareWithListAdapter();
        assertThat(listView.getPositionForView(new View(null)), equalTo(AdapterView.INVALID_POSITION));
>>>>>>> 54c8f286
    }

    private ListAdapter prepareWithListAdapter() {
        ListAdapter adapter = new ListAdapter("a", "b", "c");
        listView.setAdapter(adapter);
        ShadowHandler.idleMainLooper();
        return adapter;
    }

    private ShadowListView prepareListWithThreeItems() {
        listView.setAdapter(new CountingAdapter(3));
        ShadowHandler.idleMainLooper();

        return shadowOf(listView);
    }

    private static class ListAdapter extends BaseAdapter {
        public List<String> items = new ArrayList<String>();

        public ListAdapter(String... items) {
            this.items.addAll(asList(items));
        }

        @Override
        public int getCount() {
            return items.size();
        }

        @Override
        public Object getItem(int position) {
            return items.get(position);
        }

        @Override
        public long getItemId(int position) {
            return 0;
        }

        @Override public View getView(int position, View convertView, ViewGroup parent) {
            LinearLayout linearLayout = new LinearLayout(null);
            linearLayout.addView(new View(null));
            return linearLayout;
        }
    }

    private class TranscriptAdapter extends BaseAdapter {
        @Override
        public int getCount() {
            return 1;
        }

        @Override
        public Object getItem(int position) {
            return null;
        }

        @Override
        public long getItemId(int position) {
            return position;
        }

        @Override
        public View getView(int position, View convertView, ViewGroup parent) {
            transcript.add("called getView");
            return new View(parent.getContext());
        }
    }
}<|MERGE_RESOLUTION|>--- conflicted
+++ resolved
@@ -236,7 +236,6 @@
         shadowOf(listView).checkValidity(); // should 'splode!
     }
 
-<<<<<<< HEAD
     @Test
     public void testShouldBeAbleToTurnOffAutomaticRowUpdates() throws Exception {
         try {
@@ -260,7 +259,8 @@
         } finally {
             ShadowAdapterView.automaticallyUpdateRowViews(true);
         }
-=======
+    }
+    
     @Test(expected = UnsupportedOperationException.class)
     public void removeAllViews_shouldThrowAnException() throws Exception {
         listView.removeAllViews();
@@ -287,7 +287,6 @@
     public void getPositionForView_shouldReturnInvalidPostionForViewThatIsNotFound() throws Exception {
         prepareWithListAdapter();
         assertThat(listView.getPositionForView(new View(null)), equalTo(AdapterView.INVALID_POSITION));
->>>>>>> 54c8f286
     }
 
     private ListAdapter prepareWithListAdapter() {
