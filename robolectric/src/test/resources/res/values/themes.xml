<?xml version="1.0" encoding="utf-8"?>
<resources>
  <style name="Theme.Robolectric" parent="@android:style/Theme">
    <item name="android:buttonStyle">@style/Widget.Robolectric.Button</item>
<<<<<<< HEAD
=======

>>>>>>> bd2b6b89
    <item name="string1">string 1 from Theme.Robolectric</item>
    <item name="string3">string 3 from Theme.Robolectric</item>
  </style>

  <style name="Theme.Robolectric.EmptyParent" parent=""/>

  <style name="Theme.AnotherTheme" parent="@style/Theme.Robolectric">
    <item name="android:buttonStyle">@style/Widget.AnotherTheme.Button</item>
    <item name="logoWidth">?attr/averageSheepWidth</item>
    <item name="logoHeight">@dimen/test_dp_dimen</item>
    <item name="averageSheepWidth">@dimen/test_dp_dimen</item>
    <item name="animalStyle">@style/Gastropod</item>
    <item name="isSugary">?attr/isSugary</item>
    <item name="styleReference">?android:attr/buttonStyle</item>
    <item name="typeface">custom_font</item>
    <item name="string1">string 1 from Theme.AnotherTheme</item>
    <item name="string2">string 2 from Theme.AnotherTheme</item>
  </style>

  <style name="Theme.ThirdTheme" parent="@style/Theme.Robolectric">
    <item name="snail">@style/Gastropod</item>
    <item name="animalStyle">?attr/snail</item>
    <item name="someLayoutOne">@layout/activity_main</item>
    <item name="someLayoutTwo">?someLayoutOne</item>
  </style>

  <style name="Theme">
  </style>

  <style name="Theme.ThemeReferredToByParentAttrReference">
    <item name="parentStyleReference">@style/YetAnotherStyle</item>
  </style>

  <style name="Theme.ThemeContainingStyleReferences" parent="@style/Theme.ThemeReferredToByParentAttrReference">
    <item name="styleReference">@style/YetAnotherStyle</item>
  </style>

  <style name="YetAnotherStyle">
    <item name="string2">string 2 from YetAnotherStyle</item>
  </style>

  <style name="Widget.Robolectric.Button" parent="@android:style/Widget.Button">
    <item name="android:background">#ff00ff00</item>
  </style>

  <style name="Widget.AnotherTheme.Button" parent="@android:style/Widget.Button">
    <item name="android:background">#ffff0000</item>
    <item name="android:minWidth">?attr/logoWidth</item>
    <item name="android:minHeight">?attr/logoHeight</item>
  </style>

  <style name="Widget.AnotherTheme.Button.Blarf"/>

  <style name="MyCustomView">
    <item name="aspectRatioEnabled">true</item>
  </style>

  <style name="SomeStyleable">
    <item name="snail">@style/Gastropod</item>
    <item name="animalStyle">@style/Gastropod</item>
  </style>

  <style name="Sized">
    <item name="android:layout_width">42px</item>
    <item name="android:layout_height">42px</item>
  </style>

  <style name="Gastropod">
      <item name="aspectRatio">1.69</item>
  </style>

  <style name="MyBlackTheme">
    <item name="android:windowBackground">@android:color/black</item>
    <item name="android:textColorHint">@android:color/darker_gray</item>
  </style>

  <style name="MyBlueTheme">
    <item name="android:windowBackground">@color/blue</item>
    <item name="android:textColor">@color/white</item>
  </style>

  <style name="ThemeWithSelfReferencingTextAttr">
    <!-- android's Widget style (among others) does this, wtf? -->
    <item name="android:textAppearance">?android:attr/textAppearance</item>
  </style>

  <style name="IndirectButtonStyle" parent="@android:style/Widget.Button">
    <item name="android:minHeight">12dp</item>
  </style>

  <!-- Styles for testing inheritance -->
  <style name="SimpleParent">
    <item name="parent_string">parent string</item>
  </style>
  <style name="SimpleChildWithOverride" parent="@style/SimpleParent">
    <item name="parent_string">parent string overridden by child</item>
  </style>
  <style name="SimpleParent.ImplicitChild">
    <item name="parent_string">parent string overridden by child</item>
  </style>

  <style name="SimpleChildWithAdditionalAttributes" parent="@style/SimpleParent">
    <item name="child_string">child string</item>
    <item name="child_string2">child string2</item>
  </style>

  <style name="StyleA">
    <item name="string1">string 1 from style A</item>
  </style>
  <style name="StyleB">
    <item name="string1">string 1 from style B</item>
  </style>

  <style name="StyleWithReference">
    <item name="stringReference">@string/hello</item>
  </style>

  <style name="StyleWithAttributeReference">
    <item name="anAttribute">@string/hello</item>
    <item name="attributeReferencingAnAttribute">?anAttribute</item>
  </style>

  <style name="StyleWithCircularReference">
    <item name="circularReference">?circularReference</item>
  </style>
  <style name="StyleWithMultipleAttributes">
    <item name="string1">string 1 from StyleWithMultipleAttributes</item>
    <item name="string2">string 2 from StyleWithMultipleAttributes</item>
  </style>
</resources><|MERGE_RESOLUTION|>--- conflicted
+++ resolved
@@ -2,12 +2,13 @@
 <resources>
   <style name="Theme.Robolectric" parent="@android:style/Theme">
     <item name="android:buttonStyle">@style/Widget.Robolectric.Button</item>
-<<<<<<< HEAD
-=======
-
->>>>>>> bd2b6b89
     <item name="string1">string 1 from Theme.Robolectric</item>
     <item name="string3">string 3 from Theme.Robolectric</item>
+  </style>
+
+  <style name="Theme.Robolectric.ImplicitChild">
+    <item name="string2">string 2 from Theme.Robolectric.ImplicitChild</item>
+    <item name="string3">string 3 from Theme.Robolectric.ImplicitChild</item>
   </style>
 
   <style name="Theme.Robolectric.EmptyParent" parent=""/>
