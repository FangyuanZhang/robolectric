--- conflicted
+++ resolved
@@ -131,15 +131,10 @@
             container.addView(view);
         }
 
-<<<<<<< HEAD
-        shadowOf(fragment).setView(view);
-        shadowOf(fragment).setActivity(activity);
+        fragment.onActivityCreated(null);
     }
 
     public HashMap<Integer, Fragment> getFragments() {
         return new HashMap<Integer, Fragment>(fragmentsById);
-=======
-        fragment.onActivityCreated(null);
->>>>>>> 7e3afa84
     }
 }