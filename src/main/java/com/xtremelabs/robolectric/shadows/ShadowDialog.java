--- conflicted
+++ resolved
@@ -36,13 +36,9 @@
     private DialogInterface.OnCancelListener onCancelListener;
     private Window window;
     private Activity ownerActivity;
-<<<<<<< HEAD
+    private boolean isCancelable;
     private boolean hasShownBefore;
-
-=======
-    private boolean isCancelable;
     
->>>>>>> b90c7138
     public static void reset() {
         setLatestDialog(null);
     }
@@ -104,27 +100,18 @@
     @Implementation
     public void show() {
         isShowing = true;
-<<<<<<< HEAD
-        if (!hasShownBefore) {
-            try {
+        try {
+            if (!hasShownBefore) {
                 Method onCreateMethod = Dialog.class.getDeclaredMethod("onCreate", Bundle.class);
                 onCreateMethod.setAccessible(true);
                 onCreateMethod.invoke(realDialog, (Bundle) null);
-            } catch (Exception e) {
-                throw new RuntimeException(e);
-            }
-=======
-        try {
-            Method onCreateMethod = Dialog.class.getDeclaredMethod("onCreate", Bundle.class);
-            onCreateMethod.setAccessible(true);
-            onCreateMethod.invoke(realDialog, (Bundle) null);
+            }                
 
             Method onStartMethod = Dialog.class.getDeclaredMethod("onStart");
             onStartMethod.setAccessible(true);
             onStartMethod.invoke(realDialog);
         } catch (Exception e) {
             throw new RuntimeException(e);
->>>>>>> b90c7138
         }
         hasShownBefore = true;
     }
