--- conflicted
+++ resolved
@@ -23,7 +23,6 @@
 import org.bouncycastle.jce.provider.BouncyCastleProvider;
 import org.robolectric.Robolectric;
 import org.robolectric.RuntimeEnvironment;
-import org.robolectric.ShadowsAdapter;
 import org.robolectric.TestLifecycle;
 import org.robolectric.android.ApplicationTestUtil;
 import org.robolectric.android.Bootstrap;
@@ -95,14 +94,7 @@
         : configuration.locale;
     Locale.setDefault(locale);
 
-<<<<<<< HEAD
-    Class<?> contextImplClass = ReflectionHelpers.loadClass(getClass().getClassLoader(), shadowsAdapter.getShadowContextImplClassName());
-=======
-    Resources systemResources = Resources.getSystem();
-    systemResources.updateConfiguration(configuration, displayMetrics);
-
     Class<?> contextImplClass = ReflectionHelpers.loadClass(getClass().getClassLoader(), ShadowContextImpl.CLASS_NAME);
->>>>>>> 7e182db5
 
     // Looper needs to be prepared before the activity thread is created
     if (Looper.myLooper() == null) {
@@ -217,5 +209,4 @@
     this.sdkConfig = sdkConfig;
     ReflectionHelpers.setStaticField(RuntimeEnvironment.class, "apiLevel", sdkConfig.getApiLevel());
   }
-
 }