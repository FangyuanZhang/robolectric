package com.xtremelabs.robolectric;

<<<<<<< HEAD
import android.app.*;
=======
import android.app.Activity;
import android.app.ActivityGroup;
import android.app.ActivityManager;
import android.app.AlarmManager;
import android.app.AlertDialog;
import android.app.Application;
import android.app.Dialog;
import android.app.KeyguardManager;
import android.app.ListActivity;
import android.app.Notification;
import android.app.NotificationManager;
import android.app.PendingIntent;
import android.app.ProgressDialog;
import android.app.Service;
>>>>>>> 6ca1c54a
import android.appwidget.AppWidgetManager;
import android.bluetooth.BluetoothAdapter;
import android.bluetooth.BluetoothDevice;
import android.content.ContentResolver;
import android.content.ContentValues;
import android.content.Context;
import android.content.ContextWrapper;
import android.content.Intent;
import android.content.UriMatcher;
import android.content.pm.ResolveInfo;
import android.content.res.AssetManager;
import android.content.res.Configuration;
import android.content.res.Resources;
import android.database.sqlite.SQLiteCursor;
import android.database.sqlite.SQLiteDatabase;
import android.database.sqlite.SQLiteOpenHelper;
import android.database.sqlite.SQLiteProgram;
import android.database.sqlite.SQLiteQueryBuilder;
<<<<<<< HEAD
import android.graphics.*;
=======
import android.database.sqlite.SQLiteStatement;
import android.graphics.Bitmap;
import android.graphics.Canvas;
import android.graphics.ColorMatrix;
import android.graphics.Matrix;
import android.graphics.Paint;
import android.graphics.Path;
import android.graphics.Rect;
>>>>>>> 6ca1c54a
import android.graphics.drawable.BitmapDrawable;
import android.graphics.drawable.ColorDrawable;
import android.graphics.drawable.Drawable;
import android.graphics.drawable.LayerDrawable;
import android.graphics.drawable.ShapeDrawable;
import android.graphics.drawable.StateListDrawable;
import android.hardware.Camera;
import android.hardware.SensorManager;
import android.location.Geocoder;
import android.location.Location;
import android.location.LocationManager;
import android.media.AudioManager;
import android.media.MediaPlayer;
import android.media.MediaRecorder;
import android.net.ConnectivityManager;
import android.net.NetworkInfo;
<<<<<<< HEAD
import android.net.wifi.WifiInfo;
import android.net.wifi.WifiManager;
=======
import android.net.wifi.ScanResult;
import android.net.wifi.WifiConfiguration;
import android.net.wifi.WifiInfo;
import android.net.wifi.WifiManager;
import android.os.Bundle;
import android.os.CountDownTimer;
>>>>>>> 6ca1c54a
import android.os.Handler;
import android.os.HandlerThread;
import android.os.Looper;
<<<<<<< HEAD
import android.telephony.TelephonyManager;
import android.view.*;
import android.webkit.WebSettings;
import android.webkit.WebView;
import android.widget.*;
=======
import android.os.Parcel;
import android.os.PowerManager;
import android.os.ResultReceiver;
import android.preference.DialogPreference;
import android.preference.ListPreference;
import android.preference.Preference;
import android.preference.PreferenceActivity;
import android.preference.PreferenceCategory;
import android.preference.PreferenceGroup;
import android.preference.PreferenceScreen;
import android.telephony.SmsManager;
import android.telephony.TelephonyManager;
import android.text.ClipboardManager;
import android.text.format.DateFormat;
import android.text.method.PasswordTransformationMethod;
import android.view.Display;
import android.view.LayoutInflater;
import android.view.MenuInflater;
import android.view.MotionEvent;
import android.view.View;
import android.view.ViewConfiguration;
import android.view.ViewGroup;
import android.view.animation.Animation;
import android.view.animation.AnimationUtils;
import android.view.inputmethod.InputMethodManager;
import android.webkit.CookieManager;
import android.webkit.CookieSyncManager;
import android.webkit.JsPromptResult;
import android.webkit.JsResult;
import android.webkit.SslErrorHandler;
import android.webkit.WebSettings;
import android.webkit.WebView;
import android.widget.AbsListView;
import android.widget.AbsSeekBar;
import android.widget.AdapterView;
import android.widget.ArrayAdapter;
import android.widget.CursorAdapter;
import android.widget.ExpandableListView;
import android.widget.Filter;
import android.widget.FrameLayout;
import android.widget.Gallery;
import android.widget.GridView;
import android.widget.ImageView;
import android.widget.ListView;
import android.widget.ProgressBar;
import android.widget.RatingBar;
import android.widget.RemoteViews;
import android.widget.ResourceCursorAdapter;
import android.widget.SeekBar;
import android.widget.SimpleCursorAdapter;
import android.widget.TabHost;
import android.widget.TextView;
import android.widget.Toast;
import android.widget.VideoView;
import android.widget.ViewAnimator;
import android.widget.ViewFlipper;
import android.widget.ZoomButtonsController;
>>>>>>> 6ca1c54a
import com.xtremelabs.robolectric.bytecode.RobolectricInternals;
import com.xtremelabs.robolectric.bytecode.ShadowWrangler;
import com.xtremelabs.robolectric.shadows.*;
import com.xtremelabs.robolectric.tester.org.apache.http.FakeHttpLayer;
import com.xtremelabs.robolectric.tester.org.apache.http.HttpRequestInfo;
import com.xtremelabs.robolectric.tester.org.apache.http.RequestMatcher;
import com.xtremelabs.robolectric.util.Scheduler;
import org.apache.http.Header;
import org.apache.http.HttpRequest;
import org.apache.http.HttpResponse;
import org.apache.http.impl.client.DefaultRequestDirector;

import java.lang.reflect.Field;
import java.lang.reflect.Modifier;
import java.util.Arrays;
import java.util.List;

public class Robolectric {
    public static Application application;

    public static <T> T newInstanceOf(Class<T> clazz) {
        return RobolectricInternals.newInstanceOf(clazz);
    }

    public static Object newInstanceOf(String className) {
        try {
            Class<?> clazz = Class.forName(className);
            if (clazz != null) {
                return newInstanceOf(clazz);
            }
        } catch (ClassNotFoundException e) {
        }
        return null;
    }

    public static void bindShadowClass(Class<?> shadowClass) {
        RobolectricInternals.bindShadowClass(shadowClass);
    }

    public static void bindDefaultShadowClasses() {
        bindShadowClasses(getDefaultShadowClasses());
    }

    public static void bindShadowClasses(List<Class<?>> shadowClasses) {
        for (Class<?> shadowClass : shadowClasses) {
            bindShadowClass(shadowClass);
        }
    }

    /**
     * Invoke this utility method in tests to reveal which Android api classes and methods are being invoked
     * for which there are no shadows or shadow methods. This helps expose which methods are being invoked
     * either by a third party library or application code which need new shadow methods to be written. Generates
     * output for the current test only.
     */
    public static void logMissingInvokedShadowMethods() {
        ShadowWrangler.getInstance().logMissingInvokedShadowMethods();
    }

    public static List<Class<?>> getDefaultShadowClasses() {
        return Arrays.asList(
                ShadowAbsListView.class,
                ShadowAbsoluteLayout.class,
<<<<<<< HEAD
                ShadowAbsoluteLayout.ShadowLayoutParams.class,
=======
                ShadowAbsSeekBar.class,
>>>>>>> 6ca1c54a
                ShadowAbsSpinner.class,
                ShadowAbstractCursor.class,
                ShadowActivity.class,
                ShadowActivityInfo.class,
                ShadowActivityGroup.class,
                ShadowActivityManager.class,
                ShadowAdapterView.class,
                ShadowAddress.class,
                ShadowAlarmManager.class,
                ShadowAlertDialog.class,
                ShadowAlertDialog.ShadowBuilder.class,
<<<<<<< HEAD
=======
                ShadowAndroidHttpClient.class,
                ShadowAnimation.class,
>>>>>>> 6ca1c54a
                ShadowAnimationUtils.class,
                ShadowApplication.class,
                ShadowAppWidgetManager.class,
                ShadowArrayAdapter.class,
                ShadowAssetManager.class,
                ShadowAsyncTask.class,
                ShadowAudioManager.class,
                ShadowBaseAdapter.class,
                ShadowBitmap.class,
                ShadowBitmapDrawable.class,
                ShadowBitmapFactory.class,
                ShadowBluetoothAdapter.class,
                ShadowBluetoothDevice.class,
                ShadowBundle.class,
                ShadowButton.class,
                ShadowCamera.class,
                ShadowCameraParameters.class,
                ShadowCameraSize.class,
                ShadowCanvas.class,
                ShadowClipboardManager.class,
                ShadowColorDrawable.class,
                ShadowColorMatrix.class,
                ShadowColorMatrixColorFilter.class,
                ShadowColorStateList.class,
                ShadowComponentName.class,
                ShadowCompoundButton.class,
                ShadowConfiguration.class,
                ShadowConnectivityManager.class,
                ShadowContentProvider.class,
                ShadowContentResolver.class,
                ShadowContentUris.class,
                ShadowContentValues.class,
                ShadowContext.class,
                ShadowContextWrapper.class,
                ShadowContextThemeWrapper.class,
                ShadowCookieManager.class,
<<<<<<< HEAD
=======
                ShadowCookieSyncManager.class,
                ShadowCountDownTimer.class,
                ShadowCursorAdapter.class,
                ShadowDatabaseUtils.class,
>>>>>>> 6ca1c54a
                ShadowDateFormat.class,
                ShadowDefaultRequestDirector.class,
                ShadowDisplay.class,
                ShadowDrawable.class,
                ShadowDialog.class,
                ShadowDialogPreference.class,
                ShadowEditText.class,
                ShadowEnvironment.class,
                ShadowExpandableListView.class,
                ShadowFilter.class,
                ShadowFloatMath.class,
                ShadowFrameLayout.class,
                ShadowGallery.class,
                ShadowGeocoder.class,
                ShadowGeoPoint.class,
                ShadowGridView.class,
                ShadowHandler.class,
<<<<<<< HEAD
=======
                ShadowHandlerThread.class,
>>>>>>> 6ca1c54a
                ShadowHtml.class,
                ShadowImageView.class,
                ShadowInputMethodManager.class,
                ShadowIntent.class,
                ShadowIntentFilter.class,
                ShadowIntentFilterAuthorityEntry.class,
                ShadowItemizedOverlay.class,
                ShadowJsPromptResult.class,
                ShadowJsResult.class,
                ShadowKeyEvent.class,
                ShadowKeyguardManager.class,
                ShadowKeyGuardLock.class,
                ShadowLayerDrawable.class,
                ShadowLayoutInflater.class,
                ShadowLayoutParams.class,
                ShadowLinearLayout.class,
                ShadowListActivity.class,
                ShadowListPreference.class,
                ShadowListView.class,
                ShadowLocation.class,
                ShadowLocationManager.class,
                ShadowLog.class,
                ShadowLooper.class,
                ShadowMapController.class,
                ShadowMapActivity.class,
                ShadowMapView.class,
                ShadowMatrix.class,
                ShadowMeasureSpec.class,
                ShadowMediaPlayer.class,
                ShadowMediaRecorder.class,
                ShadowMediaStore.ShadowImages.ShadowMedia.class,
                ShadowMenuInflater.class,
                ShadowMessage.class,
                ShadowMotionEvent.class,
                ShadowNotification.class,
                ShadowNdefMessage.class,
                ShadowNdefRecord.class,
                ShadowNfcAdapter.class,
                ShadowNotificationManager.class,
                ShadowNetworkInfo.class,
                ShadowOverlayItem.class,
                ShadowPaint.class,
                ShadowPair.class,
                ShadowParcel.class,
                ShadowPasswordTransformationMethod.class,
                ShadowPath.class,
                ShadowPendingIntent.class,
                ShadowPoint.class,
                ShadowPointF.class,
                ShadowPowerManager.class,
                ShadowPreference.class,
                ShadowPreferenceActivity.class,
                ShadowPreferenceCategory.class,
                ShadowPreferenceGroup.class,
                ShadowPreferenceManager.class,
<<<<<<< HEAD
                ShadowProgressBar.class,
                ShadowRect.class,
                ShadowRectF.class,
=======
                ShadowPreferenceScreen.class,
                ShadowProgressBar.class,
                ShadowProgressDialog.class,
                ShadowRadioButton.class,
                ShadowRadioGroup.class,
                ShadowRatingBar.class,
                ShadowRect.class,
                ShadowResolveInfo.class,
>>>>>>> 6ca1c54a
                ShadowRemoteViews.class,
                ShadowResultReceiver.class,
                ShadowResourceCursorAdapter.class,
                ShadowResources.class,
                ShadowResources.ShadowTheme.class,
<<<<<<< HEAD
=======
                ShadowScanResult.class,
                ShadowSeekBar.class,
>>>>>>> 6ca1c54a
                ShadowSensorManager.class,
                ShadowService.class,
                ShadowSettings.class,
                ShadowSettings.ShadowSecure.class,
                ShadowSettings.ShadowSystem.class,
                ShadowSimpleCursorAdapter.class,
                ShadowShapeDrawable.class,
                ShadowSmsManager.class,
                ShadowSpannableStringBuilder.class,
<<<<<<< HEAD
                ShadowSpannedString.class,
=======
                ShadowSyncResult.class,
                ShadowSyncResult.ShadowSyncStats.class,
                ShadowSQLiteProgram.class,
>>>>>>> 6ca1c54a
                ShadowSQLiteDatabase.class,
                ShadowSQLiteCursor.class,
                ShadowSQLiteOpenHelper.class,
                ShadowSQLiteStatement.class,
                ShadowSQLiteQueryBuilder.class,
                ShadowSslErrorHandler.class,
                ShadowStateListDrawable.class,
                ShadowSurfaceView.class,
<<<<<<< HEAD
=======
                ShadowTabActivity.class,
                ShadowTabHost.class,
                ShadowTabSpec.class,
>>>>>>> 6ca1c54a
                ShadowTelephonyManager.class,
                ShadowTextUtils.class,
                ShadowTextView.class,
                ShadowToast.class,
                ShadowTypedArray.class,
                ShadowTypedValue.class,
                ShadowUriMatcher.class,
                ShadowURLSpan.class,
                ShadowVideoView.class,
                ShadowView.class,
                ShadowViewAnimator.class,
<<<<<<< HEAD
=======
                ShadowViewConfiguration.class,
>>>>>>> 6ca1c54a
                ShadowViewGroup.class,
                ShadowViewFlipper.class,
                ShadowViewMeasureSpec.class,
                ShadowViewStub.class,
                ShadowWebSettings.class,
                ShadowWebView.class,
<<<<<<< HEAD
=======
                ShadowWifiConfiguration.class,
>>>>>>> 6ca1c54a
                ShadowWifiInfo.class,
                ShadowWifiManager.class,
                ShadowWindow.class,
                ShadowZoomButtonsController.class
        );
    }

    public static void resetStaticState() {
        ShadowWrangler.getInstance().silence();
        Robolectric.application = new Application();
        ShadowBitmapFactory.reset();
        ShadowDrawable.reset();
        ShadowMediaStore.reset();
        ShadowLog.reset();
        ShadowContext.clearFilesAndCache();
        ShadowLooper.resetThreadLoopers();
        ShadowDialog.reset();
    }

    public static <T> T directlyOn(T shadowedObject) {
        return RobolectricInternals.directlyOn(shadowedObject);
    }

    public static ShadowAbsListView shadowOf(AbsListView instance) {
        return (ShadowAbsListView) shadowOf_(instance);
    }

    public static ShadowAbsSeekBar shadowOf(AbsSeekBar instance) {
        return (ShadowAbsSeekBar) shadowOf_(instance);
    }

    public static ShadowActivity shadowOf(Activity instance) {
        return (ShadowActivity) shadowOf_(instance);
    }

    public static ShadowActivityGroup shadowOf(ActivityGroup instance) {
        return (ShadowActivityGroup) shadowOf_(instance);
    }

    public static ShadowActivityManager shadowOf(ActivityManager instance) {
        return (ShadowActivityManager) shadowOf_(instance);
    }

    public static ShadowAdapterView shadowOf(AdapterView instance) {
        return (ShadowAdapterView) shadowOf_(instance);
    }

    public static ShadowAlarmManager shadowOf(AlarmManager instance) {
        return (ShadowAlarmManager) Robolectric.shadowOf_(instance);
    }

    public static ShadowAlertDialog shadowOf(AlertDialog instance) {
        return (ShadowAlertDialog) shadowOf_(instance);
    }

    public static ShadowAnimation shadowOf(Animation instance) {
        return (ShadowAnimation) shadowOf_(instance);
    }

<<<<<<< HEAD
    public static ShadowContentResolver shadowOf(ContentResolver instance) {
        return (ShadowContentResolver) shadowOf_(instance);
    }

    public static ShadowContextWrapper shadowOf(ContextWrapper instance) {
        return (ShadowContextWrapper) shadowOf_(instance);
=======
    public static ShadowAnimationUtils shadowOf(AnimationUtils instance) {
        return (ShadowAnimationUtils) shadowOf_(instance);
>>>>>>> 6ca1c54a
    }

    public static ShadowApplication shadowOf(Application instance) {
        return (ShadowApplication) shadowOf_(instance);
    }

    public static ShadowAppWidgetManager shadowOf(AppWidgetManager instance) {
        return (ShadowAppWidgetManager) shadowOf_(instance);
    }

    public static ShadowArrayAdapter shadowOf(ArrayAdapter instance) {
        return (ShadowArrayAdapter) shadowOf_(instance);
    }

    public static ShadowAssetManager shadowOf(AssetManager instance) {
        return (ShadowAssetManager) Robolectric.shadowOf_(instance);
    }

<<<<<<< HEAD
    public static ShadowProgressBar shadowOf(ProgressBar instance) {
        return (ShadowProgressBar) shadowOf_(instance);
    }

    public static ShadowListActivity shadowOf(ListActivity instance) {
        return (ShadowListActivity) shadowOf_(instance);
=======
    public static ShadowAudioManager shadowOf(AudioManager instance) {
        return (ShadowAudioManager) shadowOf_(instance);
>>>>>>> 6ca1c54a
    }

    public static ShadowBitmap shadowOf(Bitmap other) {
        return (ShadowBitmap) Robolectric.shadowOf_(other);
    }

    public static ShadowBitmapDrawable shadowOf(BitmapDrawable instance) {
        return (ShadowBitmapDrawable) shadowOf_(instance);
    }

    public static ShadowBluetoothAdapter shadowOf(BluetoothAdapter other) {
        return (ShadowBluetoothAdapter) Robolectric.shadowOf_(other);
    }

    public static ShadowBluetoothDevice shadowOf(BluetoothDevice other) {
        return (ShadowBluetoothDevice) Robolectric.shadowOf_(other);
    }

    public static ShadowBundle shadowOf(Bundle instance) {
        return (ShadowBundle) shadowOf_(instance);
    }

    public static ShadowCamera shadowOf(Camera instance) {
        return (ShadowCamera) shadowOf_(instance);
    }

    public static ShadowCameraParameters shadowOf(Camera.Parameters instance) {
        return (ShadowCameraParameters) shadowOf_(instance);
    }

    public static ShadowCameraSize shadowOf(Camera.Size instance) {
        return (ShadowCameraSize) shadowOf_(instance);
    }

    public static ShadowCanvas shadowOf(Canvas instance) {
        return (ShadowCanvas) shadowOf_(instance);
    }

    public static ShadowClipboardManager shadowOf(ClipboardManager instance) {
        return (ShadowClipboardManager) shadowOf_(instance);
    }

    public static ShadowColorDrawable shadowOf(ColorDrawable instance) {
        return (ShadowColorDrawable) shadowOf_(instance);
    }

    public static ShadowColorMatrix shadowOf(ColorMatrix instance) {
        return (ShadowColorMatrix) shadowOf_(instance);
    }

    public static ShadowConfiguration shadowOf(Configuration instance) {
        return (ShadowConfiguration) Robolectric.shadowOf_(instance);
    }

    public static ShadowConnectivityManager shadowOf(ConnectivityManager instance) {
        return (ShadowConnectivityManager) shadowOf_(instance);
    }

    public static ShadowCookieManager shadowOf(CookieManager instance) {
        return (ShadowCookieManager) shadowOf_(instance);
    }

    public static ShadowContentResolver shadowOf(ContentResolver instance) {
        return (ShadowContentResolver) shadowOf_(instance);
    }

    public static ShadowCookieSyncManager shadowOf(CookieSyncManager instance) {
        return (ShadowCookieSyncManager) shadowOf_(instance);
    }

    public static ShadowContext shadowOf(Context instance) {
        return (ShadowContext) shadowOf_(instance);
    }

    public static ShadowContentValues shadowOf(ContentValues other) {
        return (ShadowContentValues) Robolectric.shadowOf_(other);
    }

    public static ShadowContextWrapper shadowOf(ContextWrapper instance) {
        return (ShadowContextWrapper) shadowOf_(instance);
    }

    public static ShadowCountDownTimer shadowOf(CountDownTimer instance) {
        return (ShadowCountDownTimer) Robolectric.shadowOf_(instance);
    }

    public static ShadowCursorAdapter shadowOf(CursorAdapter instance) {
        return (ShadowCursorAdapter) shadowOf_(instance);
    }

    public static ShadowDateFormat shadowOf(DateFormat instance) {
        return (ShadowDateFormat) shadowOf_(instance);
    }

    public static ShadowDefaultRequestDirector shadowOf(DefaultRequestDirector instance) {
        return (ShadowDefaultRequestDirector) shadowOf_(instance);
    }

    public static ShadowDialog shadowOf(Dialog instance) {
        return (ShadowDialog) shadowOf_(instance);
    }

    public static ShadowDialogPreference shadowOf(DialogPreference instance) {
        return (ShadowDialogPreference) shadowOf_(instance);
    }

    public static ShadowDrawable shadowOf(Drawable instance) {
        return (ShadowDrawable) shadowOf_(instance);
    }

    public static ShadowDisplay shadowOf(Display instance) {
        return (ShadowDisplay) shadowOf_(instance);
    }

<<<<<<< HEAD
    public static ShadowLocation shadowOf(Location instance) {
        return (ShadowLocation) shadowOf_(instance);
    }

    public static ShadowAppWidgetManager shadowOf(AppWidgetManager instance) {
        return (ShadowAppWidgetManager) shadowOf_(instance);
=======
    public static ShadowExpandableListView shadowOf(ExpandableListView instance) {
        return (ShadowExpandableListView) shadowOf_(instance);
>>>>>>> 6ca1c54a
    }

    public static ShadowFilter shadowOf(Filter instance) {
        return (ShadowFilter) shadowOf_(instance);
    }

    public static ShadowFrameLayout shadowOf(FrameLayout instance) {
        return (ShadowFrameLayout) shadowOf_(instance);
    }

    public static ShadowGallery shadowOf(Gallery instance) {
        return (ShadowGallery) shadowOf_(instance);
    }

    public static ShadowGeocoder shadowOf(Geocoder instance) {
        return (ShadowGeocoder) shadowOf_(instance);
    }

    public static ShadowGridView shadowOf(GridView instance) {
        return (ShadowGridView) shadowOf_(instance);
    }

    public static ShadowHandler shadowOf(Handler instance) {
        return (ShadowHandler) shadowOf_(instance);
    }

    public static ShadowHandlerThread shadowOf(HandlerThread instance) {
        return (ShadowHandlerThread) shadowOf_(instance);
    }

    public static ShadowImageView shadowOf(ImageView instance) {
        return (ShadowImageView) shadowOf_(instance);
    }

    public static ShadowInputMethodManager shadowOf(InputMethodManager instance) {
        return (ShadowInputMethodManager) shadowOf_(instance);
    }

    public static ShadowIntent shadowOf(Intent instance) {
        return (ShadowIntent) shadowOf_(instance);
    }

    public static ShadowJsPromptResult shadowOf(JsPromptResult instance) {
        return (ShadowJsPromptResult) shadowOf_(instance);
    }

    public static ShadowJsResult shadowOf(JsResult instance) {
        return (ShadowJsResult) shadowOf_(instance);
    }

    public static ShadowKeyguardManager shadowOf(KeyguardManager instance) {
        return (ShadowKeyguardManager) shadowOf_(instance);
    }

    public static ShadowKeyGuardLock shadowOf(KeyguardManager.KeyguardLock instance) {
        return (ShadowKeyGuardLock) shadowOf_(instance);
    }

    public static ShadowLayerDrawable shadowOf(LayerDrawable instance) {
        return (ShadowLayerDrawable) shadowOf_(instance);
    }

    public static ShadowLayoutInflater shadowOf(LayoutInflater instance) {
        return (ShadowLayoutInflater) shadowOf_(instance);
    }

    public static ShadowListActivity shadowOf(ListActivity instance) {
        return (ShadowListActivity) shadowOf_(instance);
    }

    public static ShadowListPreference shadowOf(ListPreference instance) {
        return (ShadowListPreference) shadowOf_(instance);
    }

    public static ShadowListView shadowOf(ListView instance) {
        return (ShadowListView) shadowOf_(instance);
    }

    public static ShadowLocationManager shadowOf(LocationManager instance) {
        return (ShadowLocationManager) shadowOf_(instance);
    }

    public static ShadowLooper shadowOf(Looper instance) {
        return (ShadowLooper) shadowOf_(instance);
    }

    public static ShadowMatrix shadowOf(Matrix other) {
        return (ShadowMatrix) Robolectric.shadowOf_(other);
    }

    public static ShadowMediaPlayer shadowOf(MediaPlayer instance) {
        return (ShadowMediaPlayer) shadowOf_(instance);
    }

    public static ShadowMediaRecorder shadowOf(MediaRecorder instance) {
        return (ShadowMediaRecorder) shadowOf_(instance);
    }

    public static ShadowMenuInflater shadowOf(MenuInflater instance) {
        return (ShadowMenuInflater) shadowOf_(instance);
    }

    public static ShadowMotionEvent shadowOf(MotionEvent other) {
        return (ShadowMotionEvent) Robolectric.shadowOf_(other);
    }

    public static ShadowNetworkInfo shadowOf(NetworkInfo instance) {
        return (ShadowNetworkInfo) shadowOf_(instance);
    }

    public static ShadowNotification shadowOf(Notification other) {
        return (ShadowNotification) Robolectric.shadowOf_(other);
    }

    public static ShadowNotificationManager shadowOf(NotificationManager other) {
        return (ShadowNotificationManager) Robolectric.shadowOf_(other);
    }

    public static ShadowPaint shadowOf(Paint instance) {
        return (ShadowPaint) shadowOf_(instance);
    }

    public static ShadowParcel shadowOf(Parcel instance) {
        return (ShadowParcel) shadowOf_(instance);
    }

    public static ShadowPasswordTransformationMethod shadowOf(PasswordTransformationMethod instance) {
        return (ShadowPasswordTransformationMethod) shadowOf_(instance);
    }

    public static ShadowPath shadowOf(Path instance) {
        return (ShadowPath) shadowOf_(instance);
    }

    public static ShadowPendingIntent shadowOf(PendingIntent instance) {
        return (ShadowPendingIntent) shadowOf_(instance);
    }

    public static ShadowPowerManager shadowOf(PowerManager instance) {
        return (ShadowPowerManager) shadowOf_(instance);
    }

    public static ShadowPreference shadowOf(Preference instance) {
        return (ShadowPreference) shadowOf_(instance);
    }

    public static ShadowPreferenceActivity shadowOf(PreferenceActivity instance) {
        return (ShadowPreferenceActivity) shadowOf_(instance);
    }

    public static ShadowPreferenceCategory shadowOf(PreferenceCategory instance) {
        return (ShadowPreferenceCategory) shadowOf_(instance);
    }

    public static ShadowPreferenceGroup shadowOf(PreferenceGroup instance) {
        return (ShadowPreferenceGroup) shadowOf_(instance);
    }

    public static ShadowPreferenceScreen shadowOf(PreferenceScreen instance) {
        return (ShadowPreferenceScreen) shadowOf_(instance);
    }

    public static ShadowProgressBar shadowOf(ProgressBar instance) {
        return (ShadowProgressBar) shadowOf_(instance);
    }

    public static ShadowProgressDialog shadowOf(ProgressDialog instance) {
        return (ShadowProgressDialog) shadowOf_(instance);
    }

    public static ShadowRect shadowOf(Rect instance) {
        return (ShadowRect) shadowOf_(instance);
    }

    public static ShadowRatingBar shadowOf(RatingBar instance) {
        return (ShadowRatingBar) shadowOf_(instance);
    }

    public static ShadowRemoteViews shadowOf(RemoteViews instance) {
        return (ShadowRemoteViews) shadowOf_(instance);
    }

    public static ShadowResolveInfo shadowOf(ResolveInfo instance) {
        return (ShadowResolveInfo) shadowOf_(instance);
    }

    public static ShadowResourceCursorAdapter shadowOf(ResourceCursorAdapter instance) {
        return (ShadowResourceCursorAdapter) shadowOf_(instance);
    }

    public static ShadowResources shadowOf(Resources instance) {
        return (ShadowResources) shadowOf_(instance);
    }

    public static ShadowResultReceiver shadowOf(ResultReceiver instance) {
        return (ShadowResultReceiver) shadowOf_(instance);
    }

    public static ShadowScanResult shadowOf(ScanResult instance) {
        return (ShadowScanResult) shadowOf_(instance);
    }

    public static ShadowSeekBar shadowOf(SeekBar instance) {
        return (ShadowSeekBar) shadowOf_(instance);
    }

    public static ShadowSensorManager shadowOf(SensorManager instance) {
        return (ShadowSensorManager) shadowOf_(instance);
    }

    public static ShadowService shadowOf(Service instance) {
        return (ShadowService) shadowOf_(instance);
    }

    public static ShadowShapeDrawable shadowOf(ShapeDrawable instance) {
        return (ShadowShapeDrawable) shadowOf_(instance);
    }

    public static ShadowSimpleCursorAdapter shadowOf(SimpleCursorAdapter instance) {
        return (ShadowSimpleCursorAdapter) shadowOf_(instance);
    }
    
    public static ShadowSmsManager shadowOf(SmsManager instance) {
    	return (ShadowSmsManager) shadowOf_(instance);
    }

    public static ShadowSQLiteCursor shadowOf(SQLiteCursor other) {
        return (ShadowSQLiteCursor) Robolectric.shadowOf_(other);
    }

    public static ShadowSQLiteDatabase shadowOf(SQLiteDatabase other) {
        return (ShadowSQLiteDatabase) Robolectric.shadowOf_(other);
    }

    public static ShadowSQLiteOpenHelper shadowOf(SQLiteOpenHelper other) {
        return (ShadowSQLiteOpenHelper) Robolectric.shadowOf_(other);
    }

    public static ShadowSQLiteProgram shadowOf(SQLiteProgram other) {
        return (ShadowSQLiteProgram) Robolectric.shadowOf_(other);
    }

    public static ShadowSQLiteQueryBuilder shadowOf(SQLiteQueryBuilder other) {
        return (ShadowSQLiteQueryBuilder) Robolectric.shadowOf_(other);
    }

    public static ShadowSQLiteStatement shadowOf(SQLiteStatement other) {
        return (ShadowSQLiteStatement) Robolectric.shadowOf_(other);
    }

    public static ShadowSslErrorHandler shadowOf(SslErrorHandler instance) {
        return (ShadowSslErrorHandler) shadowOf_(instance);
    }
    
    public static ShadowStateListDrawable shadowOf(StateListDrawable instance) {
    	return (ShadowStateListDrawable) shadowOf_(instance);
    }

    public static ShadowTabHost shadowOf(TabHost instance) {
        return (ShadowTabHost) shadowOf_(instance);
    }

    public static ShadowTabSpec shadowOf(TabHost.TabSpec instance) {
        return (ShadowTabSpec) shadowOf_(instance);
    }

    public static ShadowTelephonyManager shadowOf(TelephonyManager instance) {
        return (ShadowTelephonyManager) shadowOf_(instance);
    }

    public static ShadowTextView shadowOf(TextView instance) {
        return (ShadowTextView) shadowOf_(instance);
    }

    public static ShadowToast shadowOf(Toast instance) {
        return (ShadowToast) shadowOf_(instance);
    }

    public static ShadowUriMatcher shadowOf(UriMatcher instance) {
        return (ShadowUriMatcher) shadowOf_(instance);
    }

    public static ShadowView shadowOf(View instance) {
        return (ShadowView) shadowOf_(instance);
    }

    public static ShadowViewAnimator shadowOf(ViewAnimator instance) {
        return (ShadowViewAnimator) shadowOf_(instance);
    }

    public static ShadowViewConfiguration shadowOf(ViewConfiguration instance) {
        return (ShadowViewConfiguration) shadowOf_(instance);
    }

    public static ShadowViewFlipper shadowOf(ViewFlipper instance) {
        return (ShadowViewFlipper) shadowOf_(instance);
    }

    public static ShadowViewGroup shadowOf(ViewGroup instance) {
        return (ShadowViewGroup) shadowOf_(instance);
    }

    public static ShadowVideoView shadowOf(VideoView instance) {
        return (ShadowVideoView) shadowOf_(instance);
    }

    public static ShadowWebSettings shadowOf(WebSettings instance) {
        return (ShadowWebSettings) shadowOf_(instance);
    }

    public static ShadowWebView shadowOf(WebView instance) {
        return (ShadowWebView) shadowOf_(instance);
    }

    public static ShadowWifiConfiguration shadowOf(WifiConfiguration instance) {
        return (ShadowWifiConfiguration) shadowOf_(instance);
    }

    public static ShadowWifiInfo shadowOf(WifiInfo instance) {
        return (ShadowWifiInfo) shadowOf_(instance);
    }

    public static ShadowWifiManager shadowOf(WifiManager instance) {
        return (ShadowWifiManager) shadowOf_(instance);
    }

    public static ShadowZoomButtonsController shadowOf(ZoomButtonsController instance) {
        return (ShadowZoomButtonsController) shadowOf_(instance);
    }

    public static ShadowWifiManager shadowOf(WifiManager other) {
        return (ShadowWifiManager) Robolectric.shadowOf_(other);
    }

    public static ShadowWifiInfo shadowOf(WifiInfo other) {
        return (ShadowWifiInfo) Robolectric.shadowOf_(other);
    }

    public static ShadowTelephonyManager shadowOf(TelephonyManager other) {
        return (ShadowTelephonyManager) Robolectric.shadowOf_(other);
    }

    public static ShadowSensorManager shadowOf(SensorManager other) {
        return (ShadowSensorManager) Robolectric.shadowOf_(other);
    }

    @SuppressWarnings({"unchecked"})
    public static <P, R> P shadowOf_(R instance) {
        return (P) ShadowWrangler.getInstance().shadowOf(instance);
    }

    /**
     * Runs any background tasks previously queued by {@link android.os.AsyncTask#execute(Object[])}.
     * <p/>
     * <p/>
     * Note: calling this method does not pause or un-pause the scheduler.
     */
    public static void runBackgroundTasks() {
        getBackgroundScheduler().advanceBy(0);
    }

    /**
     * Runs any immediately runnable tasks previously queued on the UI thread,
     * e.g. by {@link Activity#runOnUiThread(Runnable)} or {@link android.os.AsyncTask#onPostExecute(Object)}.
     * <p/>
     * <p/>
     * Note: calling this method does not pause or un-pause the scheduler.
     */
    public static void runUiThreadTasks() {
        getUiThreadScheduler().advanceBy(0);
    }

    public static void runUiThreadTasksIncludingDelayedTasks() {
        getUiThreadScheduler().advanceToLastPostedRunnable();
    }

    /**
     * Sets up an HTTP response to be returned by calls to Apache's {@code HttpClient} implementers.
     *
     * @param statusCode   the status code of the response
     * @param responseBody the body of the response
     * @param headers      optional headers for the request
     */
    public static void addPendingHttpResponse(int statusCode, String responseBody, Header... headers) {
        getFakeHttpLayer().addPendingHttpResponse(statusCode, responseBody, headers);
    }

    /**
     * Sets up an HTTP response to be returned by calls to Apache's {@code HttpClient} implementers.
     *
     * @param statusCode   the status code of the response
     * @param responseBody the body of the response
     * @param contentType  the contentType of the response
     * @deprecated         use {@link #addPendingHttpResponse(int, String, Header...)} instead
     */
    public static void addPendingHttpResponseWithContentType(int statusCode, String responseBody, Header contentType) {
        getFakeHttpLayer().addPendingHttpResponse(statusCode, responseBody, contentType);
    }

    /**
     * Sets up an HTTP response to be returned by calls to Apache's {@code HttpClient} implementers.
     *
     * @param httpResponse the response
     */
    public static void addPendingHttpResponse(HttpResponse httpResponse) {
        getFakeHttpLayer().addPendingHttpResponse(httpResponse);
    }

    /**
     * Accessor to obtain HTTP requests made during the current test in the order in which they were made.
     *
     * @param index index of the request to retrieve.
     * @return the requested request.
     */
    public static HttpRequest getSentHttpRequest(int index) {
        return getFakeHttpLayer().getSentHttpRequestInfo(index).getHttpRequest();
    }

    public static HttpRequest getLatestSentHttpRequest() {
        return ShadowDefaultRequestDirector.getLatestSentHttpRequest();
    }

    /**
     * Accessor to find out if HTTP requests were made during the current test.
     *
     * @return whether a request was made.
     */
    public static boolean httpRequestWasMade() {
        return getShadowApplication().getFakeHttpLayer().hasRequestInfos();
    }

    public static boolean httpRequestWasMade(String uri) {
        return getShadowApplication().getFakeHttpLayer().hasRequestMatchingRule(new FakeHttpLayer.UriRequestMatcher(uri));
    }

    /**
     * Accessor to obtain metadata for an HTTP request made during the current test in the order in which they were made.
     *
     * @param index index of the request to retrieve.
     * @return the requested request metadata.
     */
    public static HttpRequestInfo getSentHttpRequestInfo(int index) {
        return getFakeHttpLayer().getSentHttpRequestInfo(index);
    }

    /**
     * Accessor to obtain HTTP requests made during the current test in the order in which they were made.
     *
     * @return the requested request or null if there are none.
     */
    public static HttpRequest getNextSentHttpRequest() {
        HttpRequestInfo httpRequestInfo = getFakeHttpLayer().getNextSentHttpRequestInfo();
        return httpRequestInfo == null ? null : httpRequestInfo.getHttpRequest();
    }

    /**
     * Accessor to obtain metadata for an HTTP request made during the current test in the order in which they were made.
     *
     * @return the requested request metadata or null if there are none.
     */
    public static HttpRequestInfo getNextSentHttpRequestInfo() {
        return getFakeHttpLayer().getNextSentHttpRequestInfo();
    }

    /**
     * Adds an HTTP response rule. The response will be returned when the rule is matched.
     *
     * @param method   method to match.
     * @param uri      uri to match.
     * @param response response to return when a match is found.
     */
    public static void addHttpResponseRule(String method, String uri, HttpResponse response) {
        getFakeHttpLayer().addHttpResponseRule(method, uri, response);
    }

    /**
     * Adds an HTTP response rule with a default method of GET. The response will be returned when the rule is matched.
     *
     * @param uri      uri to match.
     * @param response response to return when a match is found.
     */
    public static void addHttpResponseRule(String uri, HttpResponse response) {
        getFakeHttpLayer().addHttpResponseRule(uri, response);
    }

    /**
     * Adds an HTTP response rule. The response will be returned when the rule is matched.
     *
     * @param uri      uri to match.
     * @param response response to return when a match is found.
     */
    public static void addHttpResponseRule(String uri, String response) {
        getFakeHttpLayer().addHttpResponseRule(uri, response);
    }

    /**
     * Adds an HTTP response rule. The response will be returned when the rule is matched.
     *
     * @param requestMatcher custom {@code RequestMatcher}.
     * @param response       response to return when a match is found.
     */
    public static void addHttpResponseRule(RequestMatcher requestMatcher, HttpResponse response) {
        getFakeHttpLayer().addHttpResponseRule(requestMatcher, response);
    }

    /**
     * Adds an HTTP response rule. For each time the rule is matched, responses will be shifted
     * off the list and returned. When all responses have been given and the rule is matched again,
     * an exception will be thrown.
     *
     * @param requestMatcher custom {@code RequestMatcher}.
     * @param responses      responses to return in order when a match is found.
     */
    public static void addHttpResponseRule(RequestMatcher requestMatcher, List<? extends HttpResponse> responses) {
        getFakeHttpLayer().addHttpResponseRule(requestMatcher, responses);
    }

    public static FakeHttpLayer getFakeHttpLayer() {
        return getShadowApplication().getFakeHttpLayer();
    }

    public static void setDefaultHttpResponse(int statusCode, String responseBody) {
        getFakeHttpLayer().setDefaultHttpResponse(statusCode, responseBody);
    }

    public static void setDefaultHttpResponse(HttpResponse defaultHttpResponse) {
        getFakeHttpLayer().setDefaultHttpResponse(defaultHttpResponse);
    }

    public static void clearHttpResponseRules() {
        getFakeHttpLayer().clearHttpResponseRules();
    }

<<<<<<< HEAD
=======
    public static void clearPendingHttpResponses() {
        getFakeHttpLayer().clearPendingHttpResponses();
    }

>>>>>>> 6ca1c54a
    public static void pauseLooper(Looper looper) {
        ShadowLooper.pauseLooper(looper);
    }

    public static void unPauseLooper(Looper looper) {
        ShadowLooper.unPauseLooper(looper);
    }

    public static void pauseMainLooper() {
        ShadowLooper.pauseMainLooper();
    }

    public static void unPauseMainLooper() {
        ShadowLooper.unPauseMainLooper();
    }

    public static void idleMainLooper(long interval) {
        ShadowLooper.idleMainLooper(interval);
    }

    public static Scheduler getUiThreadScheduler() {
        return shadowOf(Looper.getMainLooper()).getScheduler();
    }

    public static Scheduler getBackgroundScheduler() {
        return getShadowApplication().getBackgroundScheduler();
    }

    public static ShadowApplication getShadowApplication() {
        return shadowOf(Robolectric.application);
    }

    public static void setDisplayMetricsDensity(float densityMultiplier) {
        shadowOf(getShadowApplication().getResources()).setDensity(densityMultiplier);
    }

    /**
     * Calls {@code performClick()} on a {@code View} after ensuring that it and its ancestors are visible and that it
     * is enabled.
     *
     * @param view the view to click on
     * @return true if {@code View.OnClickListener}s were found and fired, false otherwise.
     * @throws RuntimeException if the preconditions are not met.
     */
    public static boolean clickOn(View view) {
        return shadowOf(view).checkedPerformClick();
    }

    public static String visualize(View view) {
        Canvas canvas = new Canvas();
        view.draw(canvas);
        return shadowOf(canvas).getDescription();
    }

    public static String visualize(Canvas canvas) {
        return shadowOf(canvas).getDescription();
    }

    public static String visualize(Bitmap bitmap) {
        return shadowOf(bitmap).getDescription();
    }
    /**
     * Reflection helper methods.
     */
    public static class Reflection {
        public static <T> T newInstanceOf(Class<T> clazz) {
            return Robolectric.newInstanceOf(clazz);
        }

        public static Object newInstanceOf(String className) {
            return Robolectric.newInstanceOf(className);
        }

        public static void setFinalStaticField(Class classWhichContainsField, String fieldName, Object newValue) {
            try {
                Field field = classWhichContainsField.getField(fieldName);
                field.setAccessible(true);

                Field modifiersField = Field.class.getDeclaredField("modifiers");
                modifiersField.setAccessible(true);
                modifiersField.setInt(field, field.getModifiers() & ~Modifier.FINAL);

                field.set(null, newValue);
            } catch (NoSuchFieldException e) {
                throw new RuntimeException(e);
            } catch (IllegalAccessException e) {
                throw new RuntimeException(e);
            }
        }
    }

}<|MERGE_RESOLUTION|>--- conflicted
+++ resolved
@@ -1,8 +1,5 @@
 package com.xtremelabs.robolectric;
 
-<<<<<<< HEAD
-import android.app.*;
-=======
 import android.app.Activity;
 import android.app.ActivityGroup;
 import android.app.ActivityManager;
@@ -17,7 +14,6 @@
 import android.app.PendingIntent;
 import android.app.ProgressDialog;
 import android.app.Service;
->>>>>>> 6ca1c54a
 import android.appwidget.AppWidgetManager;
 import android.bluetooth.BluetoothAdapter;
 import android.bluetooth.BluetoothDevice;
@@ -36,9 +32,6 @@
 import android.database.sqlite.SQLiteOpenHelper;
 import android.database.sqlite.SQLiteProgram;
 import android.database.sqlite.SQLiteQueryBuilder;
-<<<<<<< HEAD
-import android.graphics.*;
-=======
 import android.database.sqlite.SQLiteStatement;
 import android.graphics.Bitmap;
 import android.graphics.Canvas;
@@ -47,7 +40,6 @@
 import android.graphics.Paint;
 import android.graphics.Path;
 import android.graphics.Rect;
->>>>>>> 6ca1c54a
 import android.graphics.drawable.BitmapDrawable;
 import android.graphics.drawable.ColorDrawable;
 import android.graphics.drawable.Drawable;
@@ -64,27 +56,15 @@
 import android.media.MediaRecorder;
 import android.net.ConnectivityManager;
 import android.net.NetworkInfo;
-<<<<<<< HEAD
-import android.net.wifi.WifiInfo;
-import android.net.wifi.WifiManager;
-=======
 import android.net.wifi.ScanResult;
 import android.net.wifi.WifiConfiguration;
 import android.net.wifi.WifiInfo;
 import android.net.wifi.WifiManager;
 import android.os.Bundle;
 import android.os.CountDownTimer;
->>>>>>> 6ca1c54a
 import android.os.Handler;
 import android.os.HandlerThread;
 import android.os.Looper;
-<<<<<<< HEAD
-import android.telephony.TelephonyManager;
-import android.view.*;
-import android.webkit.WebSettings;
-import android.webkit.WebView;
-import android.widget.*;
-=======
 import android.os.Parcel;
 import android.os.PowerManager;
 import android.os.ResultReceiver;
@@ -142,7 +122,6 @@
 import android.widget.ViewAnimator;
 import android.widget.ViewFlipper;
 import android.widget.ZoomButtonsController;
->>>>>>> 6ca1c54a
 import com.xtremelabs.robolectric.bytecode.RobolectricInternals;
 import com.xtremelabs.robolectric.bytecode.ShadowWrangler;
 import com.xtremelabs.robolectric.shadows.*;
@@ -206,11 +185,8 @@
         return Arrays.asList(
                 ShadowAbsListView.class,
                 ShadowAbsoluteLayout.class,
-<<<<<<< HEAD
                 ShadowAbsoluteLayout.ShadowLayoutParams.class,
-=======
                 ShadowAbsSeekBar.class,
->>>>>>> 6ca1c54a
                 ShadowAbsSpinner.class,
                 ShadowAbstractCursor.class,
                 ShadowActivity.class,
@@ -222,11 +198,8 @@
                 ShadowAlarmManager.class,
                 ShadowAlertDialog.class,
                 ShadowAlertDialog.ShadowBuilder.class,
-<<<<<<< HEAD
-=======
                 ShadowAndroidHttpClient.class,
                 ShadowAnimation.class,
->>>>>>> 6ca1c54a
                 ShadowAnimationUtils.class,
                 ShadowApplication.class,
                 ShadowAppWidgetManager.class,
@@ -263,13 +236,10 @@
                 ShadowContextWrapper.class,
                 ShadowContextThemeWrapper.class,
                 ShadowCookieManager.class,
-<<<<<<< HEAD
-=======
                 ShadowCookieSyncManager.class,
                 ShadowCountDownTimer.class,
                 ShadowCursorAdapter.class,
                 ShadowDatabaseUtils.class,
->>>>>>> 6ca1c54a
                 ShadowDateFormat.class,
                 ShadowDefaultRequestDirector.class,
                 ShadowDisplay.class,
@@ -287,10 +257,7 @@
                 ShadowGeoPoint.class,
                 ShadowGridView.class,
                 ShadowHandler.class,
-<<<<<<< HEAD
-=======
                 ShadowHandlerThread.class,
->>>>>>> 6ca1c54a
                 ShadowHtml.class,
                 ShadowImageView.class,
                 ShadowInputMethodManager.class,
@@ -346,11 +313,6 @@
                 ShadowPreferenceCategory.class,
                 ShadowPreferenceGroup.class,
                 ShadowPreferenceManager.class,
-<<<<<<< HEAD
-                ShadowProgressBar.class,
-                ShadowRect.class,
-                ShadowRectF.class,
-=======
                 ShadowPreferenceScreen.class,
                 ShadowProgressBar.class,
                 ShadowProgressDialog.class,
@@ -358,18 +320,15 @@
                 ShadowRadioGroup.class,
                 ShadowRatingBar.class,
                 ShadowRect.class,
+                ShadowRectF.class,
                 ShadowResolveInfo.class,
->>>>>>> 6ca1c54a
                 ShadowRemoteViews.class,
                 ShadowResultReceiver.class,
                 ShadowResourceCursorAdapter.class,
                 ShadowResources.class,
                 ShadowResources.ShadowTheme.class,
-<<<<<<< HEAD
-=======
                 ShadowScanResult.class,
                 ShadowSeekBar.class,
->>>>>>> 6ca1c54a
                 ShadowSensorManager.class,
                 ShadowService.class,
                 ShadowSettings.class,
@@ -379,13 +338,10 @@
                 ShadowShapeDrawable.class,
                 ShadowSmsManager.class,
                 ShadowSpannableStringBuilder.class,
-<<<<<<< HEAD
                 ShadowSpannedString.class,
-=======
                 ShadowSyncResult.class,
                 ShadowSyncResult.ShadowSyncStats.class,
                 ShadowSQLiteProgram.class,
->>>>>>> 6ca1c54a
                 ShadowSQLiteDatabase.class,
                 ShadowSQLiteCursor.class,
                 ShadowSQLiteOpenHelper.class,
@@ -394,12 +350,9 @@
                 ShadowSslErrorHandler.class,
                 ShadowStateListDrawable.class,
                 ShadowSurfaceView.class,
-<<<<<<< HEAD
-=======
                 ShadowTabActivity.class,
                 ShadowTabHost.class,
                 ShadowTabSpec.class,
->>>>>>> 6ca1c54a
                 ShadowTelephonyManager.class,
                 ShadowTextUtils.class,
                 ShadowTextView.class,
@@ -411,20 +364,14 @@
                 ShadowVideoView.class,
                 ShadowView.class,
                 ShadowViewAnimator.class,
-<<<<<<< HEAD
-=======
                 ShadowViewConfiguration.class,
->>>>>>> 6ca1c54a
                 ShadowViewGroup.class,
                 ShadowViewFlipper.class,
                 ShadowViewMeasureSpec.class,
                 ShadowViewStub.class,
                 ShadowWebSettings.class,
                 ShadowWebView.class,
-<<<<<<< HEAD
-=======
                 ShadowWifiConfiguration.class,
->>>>>>> 6ca1c54a
                 ShadowWifiInfo.class,
                 ShadowWifiManager.class,
                 ShadowWindow.class,
@@ -484,17 +431,16 @@
         return (ShadowAnimation) shadowOf_(instance);
     }
 
-<<<<<<< HEAD
     public static ShadowContentResolver shadowOf(ContentResolver instance) {
         return (ShadowContentResolver) shadowOf_(instance);
     }
 
     public static ShadowContextWrapper shadowOf(ContextWrapper instance) {
         return (ShadowContextWrapper) shadowOf_(instance);
-=======
+    }
+
     public static ShadowAnimationUtils shadowOf(AnimationUtils instance) {
         return (ShadowAnimationUtils) shadowOf_(instance);
->>>>>>> 6ca1c54a
     }
 
     public static ShadowApplication shadowOf(Application instance) {
@@ -513,17 +459,16 @@
         return (ShadowAssetManager) Robolectric.shadowOf_(instance);
     }
 
-<<<<<<< HEAD
+    public static ShadowAudioManager shadowOf(AudioManager instance) {
+        return (ShadowAudioManager) shadowOf_(instance);
+    }
+
     public static ShadowProgressBar shadowOf(ProgressBar instance) {
         return (ShadowProgressBar) shadowOf_(instance);
     }
 
     public static ShadowListActivity shadowOf(ListActivity instance) {
         return (ShadowListActivity) shadowOf_(instance);
-=======
-    public static ShadowAudioManager shadowOf(AudioManager instance) {
-        return (ShadowAudioManager) shadowOf_(instance);
->>>>>>> 6ca1c54a
     }
 
     public static ShadowBitmap shadowOf(Bitmap other) {
@@ -638,17 +583,16 @@
         return (ShadowDisplay) shadowOf_(instance);
     }
 
-<<<<<<< HEAD
+    public static ShadowExpandableListView shadowOf(ExpandableListView instance) {
+        return (ShadowExpandableListView) shadowOf_(instance);
+    }
+
     public static ShadowLocation shadowOf(Location instance) {
         return (ShadowLocation) shadowOf_(instance);
     }
 
     public static ShadowAppWidgetManager shadowOf(AppWidgetManager instance) {
         return (ShadowAppWidgetManager) shadowOf_(instance);
-=======
-    public static ShadowExpandableListView shadowOf(ExpandableListView instance) {
-        return (ShadowExpandableListView) shadowOf_(instance);
->>>>>>> 6ca1c54a
     }
 
     public static ShadowFilter shadowOf(Filter instance) {
@@ -977,14 +921,6 @@
 
     public static ShadowZoomButtonsController shadowOf(ZoomButtonsController instance) {
         return (ShadowZoomButtonsController) shadowOf_(instance);
-    }
-
-    public static ShadowWifiManager shadowOf(WifiManager other) {
-        return (ShadowWifiManager) Robolectric.shadowOf_(other);
-    }
-
-    public static ShadowWifiInfo shadowOf(WifiInfo other) {
-        return (ShadowWifiInfo) Robolectric.shadowOf_(other);
     }
 
     public static ShadowTelephonyManager shadowOf(TelephonyManager other) {
@@ -1182,13 +1118,10 @@
         getFakeHttpLayer().clearHttpResponseRules();
     }
 
-<<<<<<< HEAD
-=======
     public static void clearPendingHttpResponses() {
         getFakeHttpLayer().clearPendingHttpResponses();
     }
 
->>>>>>> 6ca1c54a
     public static void pauseLooper(Looper looper) {
         ShadowLooper.pauseLooper(looper);
     }
