import org.gradle.plugins.ide.idea.model.IdeaModel

buildscript {
    repositories { jcenter() }

    dependencies {
        classpath 'com.netflix.nebula:gradle-aggregate-javadocs-plugin:2.2.+'
        classpath 'ch.raffael.pegdown-doclet:pegdown-doclet:1.3'
    }
}

plugins {
    id "net.ltgt.apt" version "0.13" // automatic annotation processing
}

allprojects {
    repositories {
        jcenter()
        maven { url "https://maven.google.com" }
    }

    group = "org.robolectric"
    version = thisVersion
}

<<<<<<< HEAD
buildscript {
    repositories {
        jcenter()
        maven { url "https://maven.google.com" }
    }

    dependencies {
        classpath 'com.netflix.nebula:gradle-aggregate-javadocs-plugin:2.2.+'
        classpath 'ch.raffael.pegdown-doclet:pegdown-doclet:1.3'
        classpath 'com.android.tools.build:gradle:3.0.0-beta6'
=======
apply plugin: 'idea'
apply plugin: 'net.ltgt.apt'

project.ext.configAnnotationProcessing = []
project.afterEvaluate {
    def ideaProject = rootProject.extensions.getByType(IdeaModel).project
    ideaProject.ipr.withXml { provider ->
        def compilerConfiguration = provider.asNode().component.find { it.'@name' == 'CompilerConfiguration' }

        // prevent compiler from complaining about duplicate classes...
        def excludeFromCompile = compilerConfiguration.appendNode 'excludeFromCompile'
        configAnnotationProcessing.each { Project subProject ->
            excludeFromCompile.appendNode('directory',
                    [url: "file://${subProject.buildDir}/classes/java/main/generated", includeSubdirectories: "true"])
        }

        // replace existing annotationProcessing tag with a new one...
        compilerConfiguration.annotationProcessing.replaceNode {
            annotationProcessing {
                configAnnotationProcessing.each { Project subProject ->
                    profile(name: "${subProject.name}_main", enabled: "true") {
                        module(name: "${subProject.name}_main")
                        option(name: "org.robolectric.annotation.processing.shadowPackage",
                                value: subProject.shadows.packageName)
                        processor(name: "org.robolectric.annotation.processing.RobolectricProcessor")

                        processorPath(useClasspath: "false") {
                            def processorRuntimeCfg = project.project(":processor").configurations['runtime']
                            processorRuntimeCfg.allArtifacts.each { artifact ->
                                entry(name: artifact.file)
                            }
                            processorRuntimeCfg.files.each { file ->
                                entry(name: file)
                            }
                        }
                    }
                }
            }
        }
>>>>>>> ed934988
    }
}

apply plugin: 'nebula-aggregate-javadocs'
apply plugin: 'ch.raffael.pegdown-doclet'

rootProject.gradle.projectsEvaluated {
    rootProject.tasks['aggregateJavadocs'].failOnError = false
}

task aggregateTestReports(type: TestReport) {
    def jobNumber = System.getenv('TRAVIS_JOB_NUMBER')
    if (jobNumber == null) {
        destinationDir = file("$buildDir/reports/allTests")
    } else {
        destinationDir = file("$buildDir/reports/allTests/$jobNumber")
    }
}

task prefetchSdks() {
    AndroidSdk.ALL_SDKS.each { androidSdk ->
        def config = configurations.create("sdk${androidSdk.apiLevel}")
        dependencies.add("sdk${androidSdk.apiLevel}", androidSdk.coordinates)
        // causes dependencies to be resolved:
        config.files
    }
}

task prefetchDependencies() {
    dependsOn "prefetchSdks"

    doLast {
        allprojects.each { p ->
            ['compile', 'runtime', 'testCompile', 'testRuntime'].each { configName ->
                if (p.configurations.findByName(configName)) {
                    // causes dependencies to be resolved:
                    p.configurations[configName].files
                }
            }
        }
    }
}

// for use of external initialization scripts...
project.ext.allSdks = AndroidSdk.ALL_SDKS<|MERGE_RESOLUTION|>--- conflicted
+++ resolved
@@ -1,80 +1,23 @@
-import org.gradle.plugins.ide.idea.model.IdeaModel
-
-buildscript {
-    repositories { jcenter() }
-
-    dependencies {
-        classpath 'com.netflix.nebula:gradle-aggregate-javadocs-plugin:2.2.+'
-        classpath 'ch.raffael.pegdown-doclet:pegdown-doclet:1.3'
-    }
-}
-
-plugins {
-    id "net.ltgt.apt" version "0.13" // automatic annotation processing
-}
-
 allprojects {
     repositories {
         jcenter()
         maven { url "https://maven.google.com" }
+
+        dependencies {
+            classpath 'com.netflix.nebula:gradle-aggregate-javadocs-plugin:2.2.+'
+            classpath 'ch.raffael.pegdown-doclet:pegdown-doclet:1.3'
+            classpath 'com.android.tools.build:gradle:3.0.0-beta6'
+        }
     }
 
     group = "org.robolectric"
     version = thisVersion
 }
 
-<<<<<<< HEAD
 buildscript {
     repositories {
         jcenter()
         maven { url "https://maven.google.com" }
-    }
-
-    dependencies {
-        classpath 'com.netflix.nebula:gradle-aggregate-javadocs-plugin:2.2.+'
-        classpath 'ch.raffael.pegdown-doclet:pegdown-doclet:1.3'
-        classpath 'com.android.tools.build:gradle:3.0.0-beta6'
-=======
-apply plugin: 'idea'
-apply plugin: 'net.ltgt.apt'
-
-project.ext.configAnnotationProcessing = []
-project.afterEvaluate {
-    def ideaProject = rootProject.extensions.getByType(IdeaModel).project
-    ideaProject.ipr.withXml { provider ->
-        def compilerConfiguration = provider.asNode().component.find { it.'@name' == 'CompilerConfiguration' }
-
-        // prevent compiler from complaining about duplicate classes...
-        def excludeFromCompile = compilerConfiguration.appendNode 'excludeFromCompile'
-        configAnnotationProcessing.each { Project subProject ->
-            excludeFromCompile.appendNode('directory',
-                    [url: "file://${subProject.buildDir}/classes/java/main/generated", includeSubdirectories: "true"])
-        }
-
-        // replace existing annotationProcessing tag with a new one...
-        compilerConfiguration.annotationProcessing.replaceNode {
-            annotationProcessing {
-                configAnnotationProcessing.each { Project subProject ->
-                    profile(name: "${subProject.name}_main", enabled: "true") {
-                        module(name: "${subProject.name}_main")
-                        option(name: "org.robolectric.annotation.processing.shadowPackage",
-                                value: subProject.shadows.packageName)
-                        processor(name: "org.robolectric.annotation.processing.RobolectricProcessor")
-
-                        processorPath(useClasspath: "false") {
-                            def processorRuntimeCfg = project.project(":processor").configurations['runtime']
-                            processorRuntimeCfg.allArtifacts.each { artifact ->
-                                entry(name: artifact.file)
-                            }
-                            processorRuntimeCfg.files.each { file ->
-                                entry(name: file)
-                            }
-                        }
-                    }
-                }
-            }
-        }
->>>>>>> ed934988
     }
 }
 
@@ -94,29 +37,5 @@
     }
 }
 
-task prefetchSdks() {
-    AndroidSdk.ALL_SDKS.each { androidSdk ->
-        def config = configurations.create("sdk${androidSdk.apiLevel}")
-        dependencies.add("sdk${androidSdk.apiLevel}", androidSdk.coordinates)
-        // causes dependencies to be resolved:
-        config.files
-    }
-}
-
-task prefetchDependencies() {
-    dependsOn "prefetchSdks"
-
-    doLast {
-        allprojects.each { p ->
-            ['compile', 'runtime', 'testCompile', 'testRuntime'].each { configName ->
-                if (p.configurations.findByName(configName)) {
-                    // causes dependencies to be resolved:
-                    p.configurations[configName].files
-                }
-            }
-        }
-    }
-}
-
 // for use of external initialization scripts...
 project.ext.allSdks = AndroidSdk.ALL_SDKS