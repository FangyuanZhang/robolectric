--- conflicted
+++ resolved
@@ -9,12 +9,8 @@
     static final N = new AndroidSdk(24, "7.0.0_r1", "r1")
     static final N_MR1 = new AndroidSdk(25, "7.1.0_r7", "r1")
     static final O = new AndroidSdk(26, "8.0.0_r4", "r1")
-<<<<<<< HEAD
-    static final O_MR1 = new AndroidSdk(27, "8.1.0", "r4402310")
+    static final O_MR1 = new AndroidSdk(27, "8.1.0", "4514284")
     static final P = new AndroidSdk(10000, "P", "4614665");
-=======
-    static final O_MR1 = new AndroidSdk(27, "8.1.0", "4514284")
->>>>>>> a9b95e9f
 
     static final List<AndroidSdk> ALL_SDKS = [
             JELLY_BEAN, JELLY_BEAN_MR1, JELLY_BEAN_MR2, KITKAT,
